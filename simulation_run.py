# -*- coding: utf-8 -*-
"""
Created on Thu Oct  3 17:02:13 2019

A script to configure and run simulations of:
    - splitting data among different nodes to mock a multi-partner ML project
    - train a model
    - measure contributivity of each node to the model performance

@author: bowni
"""

from __future__ import print_function

import scenario
import data_splitting
import fl_train_eval
import contributivity_measures


#%% Fetch data splitting scenario

my_basic_scenario = scenario.Scenario()
node_list = data_splitting.process_data_splitting_scenario(my_basic_scenario)


<<<<<<< HEAD
#%% Preprocess data

=======
#%% Preprocess data for compatibility with keras CNN models
>>>>>>> 94027b65
preprocessed_node_list = fl_train_eval.preprocess_node_list(node_list)


#%% Train and eval on all nodes according to scenario
fl_score = fl_train_eval.fl_train_score(preprocessed_node_list)[1]


#%% Get performance scores of models trained independently on each node
<<<<<<< HEAD

my_basic_scenario.perf_scores = contributivity_measures.compute_independent_scores(preprocessed_node_list, 0.9)
print('\nIndependent perf. scores (raw and softmaxed * target):')
print('- raw: ', my_basic_scenario.perf_scores[0])
print('- softmaxed * target: ', my_basic_scenario.perf_scores[1])


#%% Contributivity measurement
my_basic_scenario.shapley_values = contributivity_measures.compute_SV(preprocessed_node_list)
print('\nShapley value for each node: ', my_basic_scenario.shapley_values)


#%% Save results
my_basic_scenario.to_file()
=======
perf_scores = contributivity_measures.compute_independent_scores(preprocessed_node_list, fl_score)
print('\n### Independent perf. scores (raw and normalized additively):')
print('- raw: ', [ '%.3f' % elem for elem in perf_scores[0] ] )
print('- normalized additively: ', [ '%.3f' % elem for elem in perf_scores[1] ])
print('- (reminder: fl_score ' + ('%.3f' % fl_score) + ')')


#%% Baseline contributivity measurement (Shapley Value)
shapley_values = contributivity_measures.compute_SV(preprocessed_node_list)
print('\n### Shapley value for each node: ', [ '%.3f' % elem for elem in shapley_values ])
>>>>>>> 94027b65
<|MERGE_RESOLUTION|>--- conflicted
+++ resolved
@@ -24,36 +24,19 @@
 node_list = data_splitting.process_data_splitting_scenario(my_basic_scenario)
 
 
-<<<<<<< HEAD
-#%% Preprocess data
 
-=======
 #%% Preprocess data for compatibility with keras CNN models
->>>>>>> 94027b65
+
 preprocessed_node_list = fl_train_eval.preprocess_node_list(node_list)
 
 
 #%% Train and eval on all nodes according to scenario
+
 fl_score = fl_train_eval.fl_train_score(preprocessed_node_list)[1]
 
 
 #%% Get performance scores of models trained independently on each node
-<<<<<<< HEAD
 
-my_basic_scenario.perf_scores = contributivity_measures.compute_independent_scores(preprocessed_node_list, 0.9)
-print('\nIndependent perf. scores (raw and softmaxed * target):')
-print('- raw: ', my_basic_scenario.perf_scores[0])
-print('- softmaxed * target: ', my_basic_scenario.perf_scores[1])
-
-
-#%% Contributivity measurement
-my_basic_scenario.shapley_values = contributivity_measures.compute_SV(preprocessed_node_list)
-print('\nShapley value for each node: ', my_basic_scenario.shapley_values)
-
-
-#%% Save results
-my_basic_scenario.to_file()
-=======
 perf_scores = contributivity_measures.compute_independent_scores(preprocessed_node_list, fl_score)
 print('\n### Independent perf. scores (raw and normalized additively):')
 print('- raw: ', [ '%.3f' % elem for elem in perf_scores[0] ] )
@@ -62,6 +45,11 @@
 
 
 #%% Baseline contributivity measurement (Shapley Value)
+
 shapley_values = contributivity_measures.compute_SV(preprocessed_node_list)
 print('\n### Shapley value for each node: ', [ '%.3f' % elem for elem in shapley_values ])
->>>>>>> 94027b65
+
+      
+#%% Save results to file
+
+my_basic_scenario.to_file()