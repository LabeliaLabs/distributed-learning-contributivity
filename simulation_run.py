--- conflicted
+++ resolved
@@ -102,103 +102,6 @@
     end = timer()
     current_scenario.federated_computation_time = np.round(end - start)
 
-<<<<<<< HEAD
-    # Contributivity 1: Baseline contributivity measurement (Shapley Value)
-
-    shapley_contrib = contributivity.Contributivity(scenario=current_scenario)
-    shapley_contrib.compute_SV(current_scenario)
-
-    current_scenario.append_contributivity(shapley_contrib)
-    print("\n## Evaluating contributivity with Shapley:")
-    print(shapley_contrib)
-
-    # Contributivity 2: Performance scores of models trained independently on each node
-
-    independant_raw_contrib = contributivity.Contributivity(scenario=current_scenario)
-    independant_raw_contrib.compute_independent_scores_raws(current_scenario)
-
-    current_scenario.append_contributivity(independant_raw_contrib)
-    print("\n## Evaluating contributivity with independent single partner models:")
-    print(independant_raw_contrib)
-
-    # Contributivity 3: Performance scores of models trained independently on each node
-
-    independant_additiv_contrib = contributivity.Contributivity(
-        scenario=current_scenario
-    )
-    independant_additiv_contrib.compute_independent_scores_additive(current_scenario)
-
-    current_scenario.append_contributivity(independant_additiv_contrib)
-    print(
-        "\n## Evaluating contributivity with independent single partner models (additive contrib):"
-    )
-    print(independant_additiv_contrib)
-
-    # Contributivity 4: Truncated Monte Carlo Shapley
-
-    tmcs_contrib = contributivity.Contributivity(scenario=current_scenario)
-    tmcs_contrib.truncated_MC(current_scenario)
-
-    current_scenario.append_contributivity(tmcs_contrib)
-    print("\n## Evaluating contributivity with Truncated Monte Carlo Shapley:")
-    print(tmcs_contrib)
-
-    # Contributivity 5: interpolated monte-carlo
-
-    itmcs_contrib = contributivity.Contributivity(scenario=current_scenario)
-    itmcs_contrib.interpol_trunc_MC(current_scenario)
-
-    current_scenario.append_contributivity(itmcs_contrib)
-    print(
-        "\n## Evaluating contributivity with interpolated truncated Monte Carlo Shapley:"
-    )
-    print(itmcs_contrib)
-
-    # Contributivity 6:   importance sampling with linear interpolation model
-    IS_lin_contrib = contributivity.Contributivity(scenario=current_scenario)
-    IS_lin_contrib.IS_lin(current_scenario)
-
-    current_scenario.append_contributivity(IS_lin_contrib)
-    print(
-        "\n## Evaluating contributivity with importance sampling with linear interpolation model:"
-    )
-    print(IS_lin_contrib)
-
-    # Contributivity 7: importance sampling with regression model
-    IS_reg_contrib = contributivity.Contributivity(scenario=current_scenario)
-    IS_reg_contrib.IS_reg(current_scenario)
-
-    current_scenario.append_contributivity(IS_reg_contrib)
-    print(
-        "\n## Evaluating contributivity with importance sampling with regresion model:"
-    )
-    print(IS_reg_contrib)
-
-    # Contributivity 8: Adaptative importance sampling with kriging model
-    AISS_contib = contributivity.Contributivity(scenario=current_scenario)
-    AISS_contib.AIS_Kriging(current_scenario)
-
-    current_scenario.append_contributivity(AISS_contib)
-    print("\n## Evaluating contributivity with Adaptative importance sampling (AISS):")
-    print(AISS_contib)
-
-    # # Contributivity 9:  Stratified Monte Carlo
-    SMC_contib = contributivity.Contributivity(scenario=current_scenario)
-    SMC_contib.Stratified_MC(current_scenario)
-
-    current_scenario.append_contributivity(SMC_contib)
-    print("\n## Evaluating contributivity with stratified Monte Carlo Shapley:")
-    print(SMC_contib)
-
-    # # # Contributivity 10:  Stratified Monte Carlo
-    Support_contib = contributivity.Contributivity(scenario=current_scenario)
-    Support_contib.support(current_scenario)
-
-    current_scenario.append_contributivity(Support_contib)
-    print("\n## Evaluating contributivity with support stratified Monte Carlo Shapley:")
-    print(Support_contib)
-
-=======
     for method in current_scenario.methods:
         print(method)
         start = timer()
@@ -216,7 +119,101 @@
             print("\n## Evaluating contributivity with " + method + ":")
             print(contrib)
  
->>>>>>> 51aeb2b4
+    # Contributivity 1: Baseline contributivity measurement (Shapley Value)
+
+    shapley_contrib = contributivity.Contributivity(scenario=current_scenario)
+    shapley_contrib.compute_SV(current_scenario)
+
+    current_scenario.append_contributivity(shapley_contrib)
+    print("\n## Evaluating contributivity with Shapley:")
+    print(shapley_contrib)
+
+    # Contributivity 2: Performance scores of models trained independently on each node
+
+    independant_raw_contrib = contributivity.Contributivity(scenario=current_scenario)
+    independant_raw_contrib.compute_independent_scores_raws(current_scenario)
+
+    current_scenario.append_contributivity(independant_raw_contrib)
+    print("\n## Evaluating contributivity with independent single partner models:")
+    print(independant_raw_contrib)
+
+    # Contributivity 3: Performance scores of models trained independently on each node
+
+    independant_additiv_contrib = contributivity.Contributivity(
+        scenario=current_scenario
+    )
+    independant_additiv_contrib.compute_independent_scores_additive(current_scenario)
+
+    current_scenario.append_contributivity(independant_additiv_contrib)
+    print(
+        "\n## Evaluating contributivity with independent single partner models (additive contrib):"
+    )
+    print(independant_additiv_contrib)
+
+    # Contributivity 4: Truncated Monte Carlo Shapley
+
+    tmcs_contrib = contributivity.Contributivity(scenario=current_scenario)
+    tmcs_contrib.truncated_MC(current_scenario)
+
+    current_scenario.append_contributivity(tmcs_contrib)
+    print("\n## Evaluating contributivity with Truncated Monte Carlo Shapley:")
+    print(tmcs_contrib)
+
+    # Contributivity 5: interpolated monte-carlo
+
+    itmcs_contrib = contributivity.Contributivity(scenario=current_scenario)
+    itmcs_contrib.interpol_trunc_MC(current_scenario)
+
+    current_scenario.append_contributivity(itmcs_contrib)
+    print(
+        "\n## Evaluating contributivity with interpolated truncated Monte Carlo Shapley:"
+    )
+    print(itmcs_contrib)
+
+    # Contributivity 6:   importance sampling with linear interpolation model
+    IS_lin_contrib = contributivity.Contributivity(scenario=current_scenario)
+    IS_lin_contrib.IS_lin(current_scenario)
+
+    current_scenario.append_contributivity(IS_lin_contrib)
+    print(
+        "\n## Evaluating contributivity with importance sampling with linear interpolation model:"
+    )
+    print(IS_lin_contrib)
+
+    # Contributivity 7: importance sampling with regression model
+    IS_reg_contrib = contributivity.Contributivity(scenario=current_scenario)
+    IS_reg_contrib.IS_reg(current_scenario)
+
+    current_scenario.append_contributivity(IS_reg_contrib)
+    print(
+        "\n## Evaluating contributivity with importance sampling with regresion model:"
+    )
+    print(IS_reg_contrib)
+
+    # Contributivity 8: Adaptative importance sampling with kriging model
+    AISS_contib = contributivity.Contributivity(scenario=current_scenario)
+    AISS_contib.AIS_Kriging(current_scenario)
+
+    current_scenario.append_contributivity(AISS_contib)
+    print("\n## Evaluating contributivity with Adaptative importance sampling (AISS):")
+    print(AISS_contib)
+
+    # # Contributivity 9:  Stratified Monte Carlo
+    SMC_contib = contributivity.Contributivity(scenario=current_scenario)
+    SMC_contib.Stratified_MC(current_scenario)
+
+    current_scenario.append_contributivity(SMC_contib)
+    print("\n## Evaluating contributivity with stratified Monte Carlo Shapley:")
+    print(SMC_contib)
+
+    # # # Contributivity 10:  Stratified Monte Carlo
+    Support_contib = contributivity.Contributivity(scenario=current_scenario)
+    Support_contib.support(current_scenario)
+
+    current_scenario.append_contributivity(Support_contib)
+    print("\n## Evaluating contributivity with support stratified Monte Carlo Shapley:")
+    print(Support_contib)
+
     # Save results to file
 
     current_scenario.to_file()
