--- conflicted
+++ resolved
@@ -51,7 +51,7 @@
     scenario_params_list = config["scenario_params_list"]
     n_repeats = config["n_repeats"]
 
-    # # GPU config
+    # GPU config
     # gpus = tf.config.experimental.list_physical_devices("GPU")
     # tf.config.experimental.set_memory_growth(gpus[0], True)
 
@@ -89,12 +89,8 @@
 
 def run_scenario(current_scenario):
 
-<<<<<<< HEAD
     # Split data according to scenario and then pre-process successively...
     # ... train data, early stopping validation data, test data
-=======
-    # Split data according to scenario and then pre-process successively train data, early stopping validation data, test data
->>>>>>> 36ce624c
     current_scenario.split_data()
     current_scenario.plot_data_distribution()
     current_scenario = fl_training.preprocess_scenarios_data(current_scenario)
@@ -106,7 +102,6 @@
         current_scenario, is_save_fig
     )
     end = timer()
-
     current_scenario.federated_computation_time = np.round(end - start)
 
     for method in current_scenario.methods:
@@ -118,7 +113,6 @@
         print(contrib)
 
     # Save results to file
-
     current_scenario.to_file()
 
     return 0
