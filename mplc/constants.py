--- conflicted
+++ resolved
@@ -37,13 +37,8 @@
     "WR_SMC",
     "Federated SBS linear",
     "Federated SBS quadratic",
-<<<<<<< HEAD
-    "Federated SBS constant"
-    "LFlip"
-=======
     "Federated SBS constant",
     "LFlip",
->>>>>>> 58093eae
 ]
 
 # Datasets' Tags
