# -*- coding: utf-8 -*-
"""
Declaration of constants.
"""

# ML constants
DEFAULT_BATCH_SIZE = 256
MAX_BATCH_SIZE = 2 ** 20
DEFAULT_GRADIENT_UPDATES_PER_PASS_COUNT = 8
PATIENCE = 10  # patience for early stopping
DEFAULT_BATCH_COUNT = 20
DEFAULT_EPOCH_COUNT = 40
# GPU
GPU_MEMORY_LIMIT_MB = 4096

# Logging
INFO_LOGGING_FILE_NAME = "info.log"
DEBUG_LOGGING_FILE_NAME = "debug.log"

# Paths
EXPERIMENTS_FOLDER_NAME = "experiments"

# Number of samples for quick_demo
TRAIN_SET_MAX_SIZE_QUICK_DEMO = 1000
VAL_SET_MAX_SIZE_QUICK_DEMO = 500
TEST_SET_MAX_SIZE_QUICK_DEMO = 500
# Contributivity methods names
CONTRIBUTIVITY_METHODS = [
    "Shapley values",
    "Independent scores",
    "TMCS",
    "ITMCS",
    "IS_lin_S",
    "IS_reg_S",
    "AIS_Kriging_S",
    "SMCS",
    "WR_SMC",
<<<<<<< HEAD
    "LFlip"
=======
    "Federated SBS linear",
    "Federated SBS quadratic",
    "Federated SBS constant"
>>>>>>> 64f64c27
]

# Datasets' Tags
MNIST = "mnist"
CIFAR10 = "cifar10"
TITANIC = "titanic"
ESC50 = "esc50"
IMDB = 'imdb'
# Supported datasets
SUPPORTED_DATASETS_NAMES = [MNIST, CIFAR10, TITANIC, ESC50, IMDB]

# Number of attempts allowed before raising an error while trying to download dataset
NUMBER_OF_DOWNLOAD_ATTEMPTS = 3

# Supported multipartner learning approaches
MULTI_PARTNER_LEARNING_APPROACHES = [
    "fedavg",
    "seq-pure",
    "seq-with-final-agg",
    "seqavg",
]<|MERGE_RESOLUTION|>--- conflicted
+++ resolved
@@ -35,13 +35,10 @@
     "AIS_Kriging_S",
     "SMCS",
     "WR_SMC",
-<<<<<<< HEAD
-    "LFlip"
-=======
     "Federated SBS linear",
     "Federated SBS quadratic",
-    "Federated SBS constant"
->>>>>>> 64f64c27
+    "Federated SBS constant",
+    "LFlip",
 ]
 
 # Datasets' Tags
