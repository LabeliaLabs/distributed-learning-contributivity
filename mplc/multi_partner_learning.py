# -*- coding: utf-8 -*-
"""
Functions for model training and evaluation (single-partner and multi-partner cases)
"""

import operator
import os
import pickle
from timeit import default_timer as timer

import matplotlib.pyplot as plt
import numpy as np
from keras.backend.tensorflow_backend import clear_session
from keras.callbacks import EarlyStopping
from loguru import logger
from sklearn.externals.joblib import dump, load
from sklearn.linear_model import LogisticRegression
from sklearn.metrics import log_loss
from sklearn.preprocessing import normalize

from . import constants


class MultiPartnerLearning:

    def __init__(self,
                 partners_list,
                 epoch_count,
                 minibatch_count,
                 dataset,
                 multi_partner_learning_approach,
                 aggregation_weighting="uniform",
                 is_early_stopping=True,
                 is_save_data=False,
                 save_folder="",
                 init_model_from="random_initialization",
                 use_saved_weights=False,
                 ):

        # Attributes related to partners
        self.partners_list = partners_list
        self.partners_count = len(partners_list)

        # Attributes related to the data and the model
        self.val_data = (dataset.x_val, dataset.y_val)
        self.test_data = (dataset.x_test, dataset.y_test)
        self.dataset_name = dataset.name
        self.generate_new_model = dataset.generate_new_model
        self.init_model_from = init_model_from
        self.use_saved_weights = use_saved_weights

        # Attributes related to the multi-partner learning approach
        self.learning_approach = multi_partner_learning_approach
        self.aggregation_weighting = aggregation_weighting

        # Attributes related to iterating at different levels
        self.epoch_count = epoch_count
        self.epoch_index = 0
        self.minibatch_count = minibatch_count
        self.minibatch_index = 0
        self.is_early_stopping = is_early_stopping

        # Attributes for storing intermediate artefacts and results
        self.minibatched_x_train = [None] * self.partners_count
        self.minibatched_y_train = [None] * self.partners_count
        self.aggregation_weights = []
        self.models_weights_list = [None] * self.partners_count
        self.scores_last_learning_round = [None] * self.partners_count
        self.score_matrix_per_partner = np.nan * np.zeros(
            shape=(self.epoch_count, self.minibatch_count, self.partners_count))
        self.score_matrix_collective_models = np.nan * np.zeros(shape=(self.epoch_count, self.minibatch_count + 1))
        self.loss_collective_models = []
        self.test_score = None
        self.nb_epochs_done = int
        self.is_save_data = is_save_data
        self.save_folder = save_folder
        self.learning_computation_time = None

        logger.debug("MultiPartnerLearning object instantiated.")

    def compute_test_score_for_single_partner(self, partner):
        """Return the score on test data of a model trained on a single partner"""

        start = timer()
        logger.info(f"## Training and evaluating model on partner with id #{partner.id}")

        # Initialize model
        model = self.init_with_model()

        # Set if early stopping if needed
        cb = []
        es = None
        if self.is_early_stopping:
            es = EarlyStopping(monitor='val_loss', mode='min', verbose=0, patience=constants.PATIENCE)
            cb.append(es)

        # Train model
        logger.info("   Training model...")
        self.fit_model(model,
                       (partner.x_train, partner.y_train),
                       self.val_data,
                       partner.batch_size,
                       self.epoch_count,
                       )

        # Evaluate trained model
        model_evaluation_test_data = self.evaluate_model(model, self.test_data)
        logger.info(f"   Model evaluation on test data: "
                    f"{list(zip(model.metrics_names, ['%.3f' % elem for elem in model_evaluation_test_data]))}")

        # Save model score on test data
        self.test_score = model_evaluation_test_data[1]  # 0 is for the loss
        self.loss_collective_models.append(model_evaluation_test_data[0])  # store the loss for PVRL
        self.nb_epochs_done = (es.stopped_epoch + 1) if (
                    self.is_early_stopping and es.stopped_epoch != 0) else self.epoch_count

        end = timer()
        self.learning_computation_time = end - start

    def compute_test_score(self):
        """Return the score on test data of a final aggregated model trained in a federated way on each partner"""

        start = timer()

        partners_list = self.partners_list
        partners_count = self.partners_count

        epoch_count = self.epoch_count
        minibatch_count = self.minibatch_count
        is_early_stopping = self.is_early_stopping

        # First, if only one partner, fall back to dedicated single partner function
        if partners_count == 1:
            return self.compute_test_score_for_single_partner(partners_list[0])

        # Else, continue onto a federated learning procedure
        partners_list = sorted(partners_list, key=operator.attrgetter("id"))
        logger.info(
            f"## Training and evaluating model on partners with ids: {['#' + str(p.id) for p in partners_list]}")

        # Initialize variables
        model_to_evaluate, sequentially_trained_model = None, None
        if self.learning_approach in ['seq-pure', 'seq-with-final-agg']:
            if self.use_saved_weights:
                logger.info("(seq) Init models with previous coalition model for each partner")
            else:
                logger.info("(seq) Init new models for each partner")
            sequentially_trained_model = self.init_with_model()

        # Train model (iterate for each epoch and mini-batch)
        for epoch_index in range(epoch_count):

            self.epoch_index = epoch_index

            # Clear Keras' old models (except if the approach is sequential and the model has to persist across epochs)
            if self.learning_approach not in ['seq-pure', 'seq-with-final-agg']:
                clear_session()

            # Split the train dataset in mini-batches
            self.split_in_minibatches()

            # Iterate over mini-batches and train
            for minibatch_index in range(minibatch_count):

                self.minibatch_index = minibatch_index

                if self.learning_approach == 'fedavg':
                    self.compute_collaborative_round_fedavg()

                elif self.learning_approach in ['seq-pure', 'seq-with-final-agg']:
                    self.compute_collaborative_round_sequential(sequentially_trained_model)

                elif self.learning_approach == 'seqavg':
                    self.compute_collaborative_round_seqavg()

            # At the end of each epoch, evaluate the model for early stopping on a global validation set
            self.prepare_aggregation_weights()
            if self.learning_approach == 'seq-pure':
                model_to_evaluate = sequentially_trained_model
            elif self.learning_approach in ['fedavg', 'seq-with-final-agg', 'seqavg']:
                model_to_evaluate = self.build_model_from_weights(self.aggregate_model_weights())

            model_evaluation_val_data = self.evaluate_model(model_to_evaluate, self.val_data)

            current_val_loss = model_evaluation_val_data[0]
            current_val_metric = model_evaluation_val_data[1]

            self.score_matrix_collective_models[epoch_index, minibatch_count] = current_val_metric
            self.loss_collective_models.append(current_val_loss)

            logger.info(f"   Model evaluation at the end of the epoch: "
                        f"{['%.3f' % elem for elem in model_evaluation_val_data]}")

            logger.debug("      Checking if early stopping criteria are met:")
            if is_early_stopping:
                # Early stopping parameters
                if (
                        epoch_index >= constants.PATIENCE
                        and current_val_loss > self.loss_collective_models[-constants.PATIENCE]
                ):
                    logger.debug("         -> Early stopping criteria are met, stopping here.")
                    break
                else:
                    logger.debug("         -> Early stopping criteria are not met, continuing with training.")

        # After last epoch or if early stopping was triggered, evaluate model on the global testset
        logger.info("### Evaluating model on test data:")
        model_evaluation_test_data = self.evaluate_model(model_to_evaluate, self.test_data)
        logger.info(f"   Model metrics names: {model_to_evaluate.metrics_names}")
        logger.info(f"   Model metrics values: {['%.3f' % elem for elem in model_evaluation_test_data]}")
        self.test_score = model_evaluation_test_data[1]  # 0 is for the loss
        self.nb_epochs_done = self.epoch_index + 1

        # Plot training history
        if self.is_save_data:
            self.save_data()

        self.save_final_model_weights(model_to_evaluate)

        logger.info("Training and evaluation on multiple partners: done.")
        end = timer()
        self.learning_computation_time = end - start

    def save_final_model_weights(self, model_to_save):
        """Save final model weights"""

        model_folder = os.path.join(self.save_folder, 'model')

        if not os.path.isdir(model_folder):
            os.makedirs(model_folder)

        if isinstance(model_to_save, type(LogisticRegression())):
            dump(model_to_save, os.path.join(model_folder, self.dataset_name + '_final_weights.joblib'))
            coefs = np.array(model_to_save.coef_)
            intercepts = np.array(model_to_save.intercept_)

            np.savez(os.path.join(model_folder, self.dataset_name + '_final_weights.npy'),
                     coefs=coefs,
                     intercepts=intercepts,
                     )

        else:
            model_to_save.save_weights(os.path.join(model_folder, self.dataset_name + '_final_weights.h5'))
            model_weights = model_to_save.get_weights()

            np.save(os.path.join(model_folder, self.dataset_name + '_final_weights.npy'), model_weights)

    def save_data(self):
        """Save figures, losses and metrics to disk"""

        history_data = {
            "loss_collective_models": self.loss_collective_models,
            "score_matrix_per_partner": self.score_matrix_per_partner,
            "score_matrix_collective_models": self.score_matrix_collective_models,
        }
        with open(self.save_folder / "history_data.p", 'wb') as f:
            pickle.dump(history_data, f)

        if not os.path.exists(self.save_folder / 'graphs/'):
            os.makedirs(self.save_folder / 'graphs/')
        plt.figure()
        plt.plot(self.loss_collective_models)
        plt.ylabel("Loss")
        plt.xlabel("Epoch")
        plt.savefig(self.save_folder / "graphs/federated_training_loss.png")
        plt.close()

        plt.figure()
        plt.plot(self.score_matrix_collective_models[: self.epoch_index + 1, self.minibatch_count])
        plt.ylabel("Accuracy")
        plt.xlabel("Epoch")
        # plt.yscale('log')
        plt.ylim([0, 1])
        plt.savefig(self.save_folder / "graphs/federated_training_acc.png")
        plt.close()

        plt.figure()
        plt.plot(self.score_matrix_per_partner[: self.epoch_index + 1, self.minibatch_count - 1, ])
        plt.title("Model accuracy")
        plt.ylabel("Accuracy")
        plt.xlabel("Epoch")
        plt.legend(["partner " + str(i) for i in range(self.partners_count)])
        # plt.yscale('log')
        plt.ylim([0, 1])
        plt.savefig(self.save_folder / "graphs/all_partners.png")
        plt.close()

    def compute_collaborative_round_fedavg(self):
        """Proceed to a collaborative round with a federated averaging approach"""

        logger.debug("Start new fedavg collaborative round ...")

        # Initialize variables
        epoch_index, minibatch_index = self.epoch_index, self.minibatch_index
        is_very_first_minibatch = (epoch_index == 0 and minibatch_index == 0)

        # Starting model for each partner is the aggregated model from the previous mini-batch iteration
        if is_very_first_minibatch:  # Except for the very first mini-batch where it is a new model
            if self.use_saved_weights:
                logger.info(f"(fedavg) Very first minibatch of epoch n°{epoch_index}, "
                            f"init models with previous coalition model for each partner")
            else:
                logger.info(f"(fedavg) Very first minibatch of epoch n°{epoch_index}, init new models for each partner")
            partners_model_list_for_iteration = self.init_with_models()
        else:
            logger.info(f"(fedavg) Minibatch n°{minibatch_index} of epoch n°{epoch_index}, "
                        f"init aggregated model for each partner with models from previous round")
            partners_model_list_for_iteration = self.init_with_agg_models()

        # Evaluate and store accuracy of mini-batch start model
        model_to_evaluate = partners_model_list_for_iteration[0]
        model_evaluation_val_data = self.evaluate_model(model_to_evaluate, self.val_data)
        self.score_matrix_collective_models[epoch_index, minibatch_index] = model_evaluation_val_data[1]

        # Iterate over partners for training each individual model
        for partner_index, partner in enumerate(self.partners_list):
            # Reference the partner's model
            partner_model = partners_model_list_for_iteration[partner_index]

            # Train on partner local data set
            train_data_for_fit_iteration = (
                self.minibatched_x_train[partner_index][minibatch_index],
                self.minibatched_y_train[partner_index][minibatch_index],
            )
            history = self.fit_model(
                partner_model, train_data_for_fit_iteration, self.val_data, partner.batch_size)

            # Log results of the round
            model_evaluation_val_data = history.history['val_accuracy'][0]
            self.log_collaborative_round_partner_result(partner, partner_index, model_evaluation_val_data)

            # Update the partner's model in the models' list
            self.save_model_for_partner(partner_model, partner_index)

            # Update iterative results
            self.update_iterative_results(partner_index, history)

        logger.debug("End of fedavg collaborative round.")

    def compute_collaborative_round_sequential(self, sequentially_trained_model):
        """Proceed to a collaborative round with a sequential approach"""

        logger.debug("Start new sequential collaborative round ...")

        # Initialize variables
        epoch_index, minibatch_index = self.epoch_index, self.minibatch_index
        is_last_round = minibatch_index == self.minibatch_count - 1

        # Evaluate and store accuracy of mini-batch start model
        model_evaluation_val_data = self.evaluate_model(sequentially_trained_model, self.val_data)
        self.score_matrix_collective_models[epoch_index, minibatch_index] = model_evaluation_val_data[1]

        # Iterate over partners for training the model sequentially
        shuffled_indexes = np.random.permutation(self.partners_count)
        logger.debug(f"(seq) Shuffled order for this sequential collaborative round: {shuffled_indexes}")
        for for_loop_idx, partner_index in enumerate(shuffled_indexes):

            partner = self.partners_list[partner_index]

            # Train on partner local data set
            train_data_for_fit_iteration = (
                self.minibatched_x_train[partner_index][minibatch_index],
                self.minibatched_y_train[partner_index][minibatch_index],
            )
            history = self.fit_model(
                sequentially_trained_model, train_data_for_fit_iteration, self.val_data, partner.batch_size)

            # Log results of the round
            model_evaluation_val_data = history.history['val_accuracy'][0]
            self.log_collaborative_round_partner_result(partner, for_loop_idx, model_evaluation_val_data)

            # On final collaborative round, save the partner's model in the models' list
            if is_last_round:
                self.save_model_for_partner(sequentially_trained_model, partner_index)

            # Update iterative results
            self.update_iterative_results(partner_index, history)

        logger.debug("End of sequential collaborative round.")

    def compute_collaborative_round_seqavg(self):
        """Proceed to a collaborative round with a sequential averaging approach"""

        logger.debug("Start new seqavg collaborative round ...")

        # Initialize variables
        epoch_index, minibatch_index = self.epoch_index, self.minibatch_index
        is_very_first_minibatch = (epoch_index == 0 and minibatch_index == 0)

        # Starting model for each partner is the aggregated model from the previous collaborative round
        if is_very_first_minibatch:  # Except for the very first mini-batch where it is a new model
            if self.use_saved_weights:
                logger.info(f"(seqavg) Very first minibatch of epoch n°{epoch_index}, "
                            f"init model with previous coalition model for each partner")
            else:
                logger.info(f"(seqavg) Very first minibatch of epoch n°{epoch_index}, init new model for each partner")
            model_for_round = self.init_with_model()
        else:
            logger.info(f"(seqavg) Minibatch n°{minibatch_index} of epoch n°{epoch_index}, "
                        f"init model by aggregating models from previous round")
            model_for_round = self.init_with_agg_model()

        # Evaluate and store accuracy of mini-batch start model
        model_evaluation_val_data = self.evaluate_model(model_for_round, self.val_data)
        self.score_matrix_collective_models[epoch_index, minibatch_index] = model_evaluation_val_data[1]

        # Iterate over partners for training each individual model
        shuffled_indexes = np.random.permutation(self.partners_count)
        logger.debug(f"(seqavg) Shuffled order for this seqavg collaborative round: {shuffled_indexes}")
        for for_loop_idx, partner_index in enumerate(shuffled_indexes):
            partner = self.partners_list[partner_index]

            # Train on partner local data set
            train_data_for_fit_iteration = (
                self.minibatched_x_train[partner_index][minibatch_index],
                self.minibatched_y_train[partner_index][minibatch_index],
            )
            history = self.fit_model(
                model_for_round, train_data_for_fit_iteration, self.val_data, partner.batch_size)

            # Log results
            model_evaluation_val_data = history.history['val_accuracy'][0]
            self.log_collaborative_round_partner_result(partner, for_loop_idx, model_evaluation_val_data)

            # Save the partner's model in the models' list
            self.save_model_for_partner(model_for_round, partner_index)

            # Update iterative results
            self.update_iterative_results(partner_index, history)

        logger.debug("End of seqavg collaborative round.")

    def split_in_minibatches(self):
        """Split the dataset passed as argument in mini-batches"""

        # Create the indices where to split
        split_indices = np.arange(1, self.minibatch_count + 1) / self.minibatch_count

        # Iterate over all partners and split their datasets
        for partner_index, partner in enumerate(self.partners_list):
            # Shuffle the dataset
            idx = np.random.permutation(len(partner.x_train))
            x_train, y_train = partner.x_train[idx], partner.y_train[idx]

            # Split the samples and labels
            self.minibatched_x_train[partner_index] = np.split(x_train, (split_indices[:-1] * len(x_train)).astype(int))
            self.minibatched_y_train[partner_index] = np.split(y_train, (split_indices[:-1] * len(y_train)).astype(int))

    def prepare_aggregation_weights(self):
        """Returns a list of weights for the weighted average aggregation of model weights"""

        if self.aggregation_weighting == "uniform":
            self.aggregation_weights = [1 / self.partners_count] * self.partners_count
        elif self.aggregation_weighting == "data_volume":
            partners_sizes = [len(partner.x_train) for partner in self.partners_list]
            self.aggregation_weights = partners_sizes / np.sum(partners_sizes)
        elif self.aggregation_weighting == "local_score":
            self.aggregation_weights = self.scores_last_learning_round / np.sum(self.scores_last_learning_round)
        else:
            raise NameError("The aggregation_weighting value [" + self.aggregation_weighting + "] is not recognized.")

    def aggregate_model_weights(self):
        """Aggregate model weights from the list of models, with a weighted average"""

        # SKL models weigths are tuples while Keras model's weights are list
        if type(self.models_weights_list[0]) is tuple:  # Check weights type for aggregation
            # Unpack values
            coefs = [weights[0] for weights in self.models_weights_list]
            intercepts = [weights[1] for weights in self.models_weights_list]

            agg_coef = np.average(np.array(coefs), axis=0, weights=self.aggregation_weights)
            agg_intercepts = np.average(np.array(intercepts), axis=0, weights=self.aggregation_weights)

            new_weights = (agg_coef, agg_intercepts)
        else:
            weights_per_layer = list(zip(*self.models_weights_list))
            new_weights = list()

            for weights_for_layer in weights_per_layer:
                avg_weights_for_layer = np.average(
                    np.array(weights_for_layer), axis=0, weights=self.aggregation_weights
                )
                new_weights.append(list(avg_weights_for_layer))

        return new_weights

    def save_model_for_partner(self, model, partner_index):
        """save a model with weight"""
        if isinstance(model, type(LogisticRegression())):
            self.models_weights_list[partner_index] = (model.coef_, model.intercept_)
        else:
            self.models_weights_list[partner_index] = model.get_weights()

    def build_model_from_weights(self, new_weights):
        """Generate a new model initialized with weights passed as arguments"""

        new_model = self.generate_new_model()

        if isinstance(new_model, type(LogisticRegression())):
            new_model.coef_, new_model.intercept_ = new_weights
        else:
            new_model.set_weights(new_weights)
        return new_model

    def init_with_models(self):
        """Return a list of newly generated models, one per partner"""

        # Init a list to receive a new model for each partner
        partners_model_list = []

        # Generate a new model and add it to the list
        if self.use_saved_weights:
            new_model = self.generate_new_model()
            if isinstance(new_model, type(LogisticRegression())):
                new_model = load(self.init_model_from)
            else:
                new_model.load_weights(self.init_model_from)
        else:
            new_model = self.generate_new_model()

        # For each partner, create a new model and add it to the list
        if isinstance(new_model, type(LogisticRegression())):
            partners_model_list.append(new_model)
            # For each remaining partner, create a new model and add it to the list
            for i in range(len(self.partners_list) - 1):
                partners_model_list.append(self.generate_new_model())
        else:
            partners_model_list.append(new_model)

            # For each remaining partner, duplicate the new model and add it to the list
            new_model_weights = new_model.get_weights()
            for i in range(len(self.partners_list) - 1):
                partners_model_list.append(self.build_model_from_weights(new_model_weights))

        return partners_model_list

    def init_with_model(self):
        new_model = self.generate_new_model()

        if self.use_saved_weights:
            if isinstance(new_model, type(LogisticRegression())):
                new_model = load(self.init_model_from)
            else:
                new_model.load_weights(self.init_model_from)

        return new_model

    def init_with_agg_model(self):
        """Return a new model aggregating models from model_list"""

        self.prepare_aggregation_weights()
        return self.build_model_from_weights(self.aggregate_model_weights())

    def init_with_agg_models(self):
        """Return a list with the aggregated model duplicated for each partner"""

        self.prepare_aggregation_weights()
        partners_model_list = []
        for _ in self.partners_list:
            partners_model_list.append(self.build_model_from_weights(self.aggregate_model_weights()))
        return partners_model_list

    def get_model(self):
        """Return a model corresponding to the current learning approach"""

        model = None
        self.prepare_aggregation_weights()
        if self.learning_approach == 'seq-pure':
            model = self.build_model_from_weights(self.models_weights_list[self.partners_count - 1])
        elif self.learning_approach in ['fedavg', 'seq-with-final-agg', 'seqavg']:
            model = self.build_model_from_weights(self.aggregate_model_weights())
        return model

    @staticmethod
    def fit_model(model_to_fit, train_data, val_data, batch_size, epoch_count=1):
        """Fit the model with arguments passed as parameters and returns the history object"""

        x_train, y_train = train_data
        if isinstance(model_to_fit, type(LogisticRegression())):
            history = model_to_fit.fit(x_train, y_train)
            [loss, acc] = MultiPartnerLearning.evaluate_model(model_to_fit, train_data)
            [val_loss, val_acc] = MultiPartnerLearning.evaluate_model(model_to_fit, val_data)
            # Mimic Keras' history
            history.history = {
                'loss': [loss],
                'accuracy': [acc],
                'val_loss': [val_loss],
                'val_accuracy': [val_acc]
            }
        else:
            history = model_to_fit.fit(
                x_train,
                y_train,
                batch_size=batch_size,
                epochs=epoch_count,
                verbose=0,
                validation_data=val_data,
            )
        return history

    @staticmethod
    def evaluate_model(model_to_evaluate, evaluation_data):
        """Evaluate the model with arguments passed as parameters and returns [loss, accuracy]"""

        x_eval, y_eval = evaluation_data

        if isinstance(model_to_evaluate, type(LogisticRegression())):
            if not hasattr(model_to_evaluate, 'coef_'):
                model_evaluation = [0] * 2
            else:
                loss = log_loss(y_eval, model_to_evaluate.predict(x_eval))  # mimic keras model evaluation
                accuracy = model_to_evaluate.score(x_eval, y_eval)
                model_evaluation = [loss, accuracy]
        else:
            model_evaluation = model_to_evaluate.evaluate(x_eval,
                                                          y_eval,
                                                          batch_size=constants.DEFAULT_BATCH_SIZE,
                                                          verbose=0,
                                                          )
        return model_evaluation

    def log_collaborative_round_partner_result(self, partner, partner_index, validation_score):
        """Print the validation accuracy of the collaborative round"""

        epoch_nb_str = f"Epoch {str(self.epoch_index).zfill(2)}/{str(self.epoch_count - 1).zfill(2)}"
        mb_nb_str = f"Minibatch {str(self.minibatch_index).zfill(2)}/{str(self.minibatch_count - 1).zfill(2)}"
        partner_id_str = f"Partner id #{partner.id} ({partner_index}/{self.partners_count - 1})"
        val_acc_str = f"{round(validation_score, 2)}"

        logger.debug(f"{epoch_nb_str} > {mb_nb_str} > {partner_id_str} > val_acc: {val_acc_str}")

    def update_iterative_results(self, partner_index, fit_history):
        """Update the results arrays with results from the collaboration round"""

        validation_score = fit_history.history["val_accuracy"][0]

        self.scores_last_learning_round[partner_index] = validation_score  # TO DO check if coherent

        # At the end of each mini-batch, for each partner, populate the score matrix per partner
        self.score_matrix_per_partner[self.epoch_index, self.minibatch_index, partner_index] = validation_score


def init_multi_partner_learning_from_scenario(scenario, is_save_data=True):
    mpl = MultiPartnerLearning(
        scenario.partners_list,
        scenario.epoch_count,
        scenario.minibatch_count,
        scenario.dataset,
        scenario.multi_partner_learning_approach,
        scenario.aggregation_weighting,
        scenario.is_early_stopping,
        is_save_data,
        scenario.save_folder,
        scenario.init_model_from,
        scenario.use_saved_weights,
    )

    return mpl


class MplLabelFlip(MultiPartnerLearning):

    def __init__(self, scenario, is_save_data=False, epsilon=0.01):
        super().__init__(
            scenario.partners_list,
            scenario.epoch_count,
            scenario.minibatch_count,
            scenario.dataset,
            scenario.multi_partner_learning_approach,
            scenario.aggregation_weighting,
            scenario.is_early_stopping,
            is_save_data,
            scenario.save_folder,
            scenario.init_model_from,
            scenario.use_saved_weights,
        )

        self.epsilon = epsilon
        self.K = scenario.dataset.num_classes
        self.history_theta = [[None for _ in self.partners_list] for _ in range(self.epoch_count)]
        self.history_theta_ = [[None for _ in self.partners_list] for _ in range(self.epoch_count)]
        self.theta = [self.init_flip_proba() for _ in self.partners_list]
        self.theta_ = [None for _ in self.partners_list]
<<<<<<< HEAD
        # self.labels_map = LabelEncoder().fit_transform([str(y) for y in scenario.dataset.y_train])
=======
>>>>>>> 58093eae

    def init_flip_proba(self):
        identity = np.identity(self.K)
        return identity * (1 - self.epsilon) + (1 - identity) * (self.epsilon / (self.K - 1))

    def fit(self):
        start = timer()
        logger.info(
            f"## Training and evaluating model on partners with ids: {['#' + str(p.id) for p in self.partners_list]}")

        logger.info("(LFlip) Very first minibatch, init new models for each partner")
        partners_models = self.init_with_models()

<<<<<<< HEAD
=======
        self.epoch_index = 0
>>>>>>> 58093eae
        while self.epoch_index < self.epoch_count:
            self.split_in_minibatches()
            self.minibatch_index = 0
            while self.minibatch_index < self.minibatch_count:
                logger.info(f"(LFLip) Minibatch n°{self.minibatch_index} of epoch n°{self.epoch_index}, "
                            f"init aggregated model for each partner with models from previous round")

                # Evaluate and store accuracy of mini-batch start model
                model_to_evaluate = partners_models[0]
                model_evaluation_val_data = self.evaluate_model(model_to_evaluate, self.val_data)
                self.score_matrix_collective_models[self.epoch_index,
                                                    self.minibatch_index] = model_evaluation_val_data[1]

                for partner_index, partner in enumerate(self.partners_list):
                    # Reference the partner's model
                    partner_model = partners_models[partner_index]
                    x_batch = self.minibatched_x_train[partner_index][self.minibatch_index]
                    y_batch = self.minibatched_y_train[partner_index][self.minibatch_index]

                    predictions = partner_model.predict(x_batch)
                    self.theta_[partner_index] = predictions  # Initialize the theta_

                    for idx, y in enumerate(y_batch):
                        self.theta_[partner_index][idx, :] *= self.theta[partner_index][:, np.argmax(y)]
                    self.theta_[partner_index] = normalize(self.theta_[partner_index], axis=0, norm='l1')
                    self.history_theta_[self.epoch_index][partner_index] = self.theta_[partner_index]

                    self.theta[partner_index] = self.theta_[partner_index].T.dot(y_batch)
                    self.theta[partner_index] = normalize(self.theta[partner_index], axis=1, norm='l1')
                    logger.debug(f"(LFlip) theta : {self.theta[partner_index]}")
                    self.history_theta[self.epoch_index][partner_index] = self.theta[partner_index]

                    self.theta_[partner_index] = predictions
                    for idx, y in enumerate(y_batch):
                        self.theta_[partner_index][idx, :] *= self.theta[partner_index][:, np.argmax(y)]
                    self.theta_[partner_index] = normalize(self.theta_[partner_index], axis=0, norm='l1')

                    # draw of x_i
                    rand_idx = np.arange(len(x_batch))
                    # rand_idx =  np.random.randint(low=0, high=len(x_batch), size=(len(x_batch)))
                    flipped_minibatch_x_train = x_batch
                    flipped_minibatch_y_train = np.zeros(y_batch.shape)
                    for i, idx in enumerate(rand_idx):  # TODO vectorize
                        repartition = np.cumsum(
                            self.theta_[partner_index][idx, :])
                        a = np.random.random() - repartition  # draw
                        flipped_minibatch_y_train[i][np.argmin(np.where(a > 0, a, 0))] = 1
                        # not responsive to labels type.

                    train_data_for_fit_iteration = flipped_minibatch_x_train, flipped_minibatch_y_train

                    history = self.fit_model(
                        partner_model, train_data_for_fit_iteration, self.val_data, partner.batch_size)

                    # Log results of the round
                    model_evaluation_val_data = history.history['val_accuracy'][0]
                    self.log_collaborative_round_partner_result(partner, partner_index, model_evaluation_val_data)

                    # Update the partner's model in the models' list
                    self.save_model_for_partner(partner_model, partner_index)

                    # Update iterative results
                    self.update_iterative_results(partner_index, history)

                partners_models = self.init_with_agg_models()
                self.minibatch_index += 1

            # At the end of each epoch, evaluate the model for early stopping on a global validation set
            model_to_evaluate = partners_models[0]
            model_evaluation_val_data = self.evaluate_model(model_to_evaluate, self.val_data)

            current_val_loss = model_evaluation_val_data[0]
            current_val_metric = model_evaluation_val_data[1]

            self.score_matrix_collective_models[self.epoch_index, self.minibatch_count] = current_val_metric
            self.loss_collective_models.append(current_val_loss)

            logger.info(f"   Model evaluation at the end of the epoch: "
                        f"{['%.3f' % elem for elem in model_evaluation_val_data]}")

<<<<<<< HEAD
=======
            self.epoch_index += 1

>>>>>>> 58093eae
            logger.debug("      Checking if early stopping criteria are met:")
            if self.is_early_stopping:
                # Early stopping parameters
                if (
                        self.epoch_index >= constants.PATIENCE
                        and current_val_loss > self.loss_collective_models[-constants.PATIENCE]
                ):
                    logger.debug("         -> Early stopping criteria are met, stopping here.")
                    break
                else:
                    logger.debug("         -> Early stopping criteria are not met, continuing with training.")
<<<<<<< HEAD
            self.epoch_index += 1
=======
>>>>>>> 58093eae

        logger.info("### Evaluating model on test data:")
        model_evaluation_test_data = self.evaluate_model(model_to_evaluate, self.test_data)
        logger.info(f"   Model metrics names: {model_to_evaluate.metrics_names}")
        logger.info(f"   Model metrics values: {['%.3f' % elem for elem in model_evaluation_test_data]}")
        self.test_score = model_evaluation_test_data[1]  # 0 is for the loss
<<<<<<< HEAD
        self.nb_epochs_done = self.epoch_index + 1
=======
        self.nb_epochs_done = self.epoch_index
>>>>>>> 58093eae

        # Plot training history
        if self.is_save_data:
            self.save_data()

        self.save_final_model_weights(model_to_evaluate)

        logger.info("Training and evaluation on multiple partners: done.")
        end = timer()
        self.learning_computation_time = end - start<|MERGE_RESOLUTION|>--- conflicted
+++ resolved
@@ -681,10 +681,6 @@
         self.history_theta_ = [[None for _ in self.partners_list] for _ in range(self.epoch_count)]
         self.theta = [self.init_flip_proba() for _ in self.partners_list]
         self.theta_ = [None for _ in self.partners_list]
-<<<<<<< HEAD
-        # self.labels_map = LabelEncoder().fit_transform([str(y) for y in scenario.dataset.y_train])
-=======
->>>>>>> 58093eae
 
     def init_flip_proba(self):
         identity = np.identity(self.K)
@@ -698,10 +694,7 @@
         logger.info("(LFlip) Very first minibatch, init new models for each partner")
         partners_models = self.init_with_models()
 
-<<<<<<< HEAD
-=======
         self.epoch_index = 0
->>>>>>> 58093eae
         while self.epoch_index < self.epoch_count:
             self.split_in_minibatches()
             self.minibatch_index = 0
@@ -782,11 +775,8 @@
             logger.info(f"   Model evaluation at the end of the epoch: "
                         f"{['%.3f' % elem for elem in model_evaluation_val_data]}")
 
-<<<<<<< HEAD
-=======
             self.epoch_index += 1
 
->>>>>>> 58093eae
             logger.debug("      Checking if early stopping criteria are met:")
             if self.is_early_stopping:
                 # Early stopping parameters
@@ -798,21 +788,13 @@
                     break
                 else:
                     logger.debug("         -> Early stopping criteria are not met, continuing with training.")
-<<<<<<< HEAD
-            self.epoch_index += 1
-=======
->>>>>>> 58093eae
 
         logger.info("### Evaluating model on test data:")
         model_evaluation_test_data = self.evaluate_model(model_to_evaluate, self.test_data)
         logger.info(f"   Model metrics names: {model_to_evaluate.metrics_names}")
         logger.info(f"   Model metrics values: {['%.3f' % elem for elem in model_evaluation_test_data]}")
         self.test_score = model_evaluation_test_data[1]  # 0 is for the loss
-<<<<<<< HEAD
-        self.nb_epochs_done = self.epoch_index + 1
-=======
         self.nb_epochs_done = self.epoch_index
->>>>>>> 58093eae
 
         # Plot training history
         if self.is_save_data:
