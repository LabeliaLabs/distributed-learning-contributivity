# Contributing to Contributivity

> Please, feel free to suggest any other relevant item, to ask for edits or even to submit a Pull Request!
>
> You can also have a look at these broader [contributing guidelines](https://github.com/SubstraFoundation/.github/blob/master/CONTRIBUTING.md).

- [Contributing to Contributivity](#contributing-to-contributivity)
  - [1. Git workflow & branching](#1-git-workflow--branching)
  - [2. Python](#2-python)
    - [2.1 Python Virtual Environment](#21-python-virtual-environment)
    - [2.2 Python Enhancement Proposals (PEP)](#22-python-enhancement-proposals-pep)
      - [Black formatter](#black-formatter)
        - [Installation](#installation)
        - [Usage](#usage)
      - [Flake8 linter](#flake8-linter)
    - [2.3 Basic module structure & Imports order](#23-basic-module-structure--imports-order)
    - [2.4 Jupyter Notebooks](#24-jupyter-notebooks)
      - [2.5 Sharing & online rendering](#25-sharing--online-rendering)
  - [3. Further Resources](#3-further-resources)

## 1. Git workflow & branching

As long as other people contribute to a repository, it is easier and safer to restrain direct actions on the `master` branch. To do so, it is advised to create new branches, based on `master` (or a dedicated sub-branch, `dev` for example), to develop any new feature and then to open a Pull Request. Once audited and validated, it can be merged into `master`, and so on.

To go further, here is a good example of a successful project build with a versioning file system (git, mercurial, etc.): <https://nvie.com/posts/a-successful-git-branching-model/>

## 2. Python

### 2.1 Python Virtual Environment

In order to keep your installation separated from your general Python environment, which is a general Python good practice, it is recommended to set up a Python [virtual environment](https://virtualenv.pypa.io/en/latest/). In a new terminal window, please use one of the following method:

```sh
# Method 1: install the virtualenv package
pip3 install --user virtualenv

# Create a new virtual environment
virtualenv -p python3 NAME_OF_YOUR_VENV
# or even
virtualenv -p $(which python3) NAME_OF_YOUR_VENV

# Method 2: install the python3-venv package
sudo apt install python3-venv # (Ubuntu)

# Create a new virtual environment
python3 -m venv NAME_OF_YOUR_VENV

# Method 1 & 2: activate your new virtual env
source NAME_OF_YOUR_VENV/bin/activate

# Method 1 & 2: stop your virtual environment
deactivate
```

Some of you might prefer to use [Anaconda](https://anaconda.org/), if so, you will be able to manage your virtual environment like this:

```sh
# Create a new virtual environment
conda create --name NAME_OF_YOUR_VENV

# Activate your new virtual environment
conda activate NAME_OF_YOUR_VENV

# Stop your virtual environment
deactivate
```

Once inside your new virtual environment, you can install the project dependencies with the commands:

- pip setup: `pip3 install -r dev-requirements.txt`
- anaconda setup: `conda install --file dev-requirements.txt`

What is installed inside a virtual environment is separated from your general Python setup.

If you want to go further, please refer to the [official documentation](https://docs.conda.io/projects/conda/en/latest/user-guide/tasks/manage-environments.html).

If you are looking for more Python Virtual Environment resources, you might be interested in this post from [Real Python](https://realpython.com/python-virtual-environments-a-primer/).

Please note that you can then select your new virtual environment as any other Python interpreter in your favorite IDE and be able to use the new installed packages as if it were installed on your general Python setup.

### 2.2 Python Enhancement Proposals (PEP)

- [PEP8](https://pep8.org/)
- [PEP Index](https://www.python.org/dev/peps/) & [Repository](https://github.com/python/peps)
- Real Python: [How to Write Beautiful Python Code With PEP 8](https://realpython.com/python-pep8/)

#### Black formatter

This tool might seem a little bit radical, but it is based on PEPs and offers several possibilities of customization. It will help you learn and improve your code

You don't have to take all the suggested modifications (with the help of `git diff`) but it is a good reference based on PEP rules that will ensure **validity**, **maintainability** and **readability** of the code: [Package Repository](https://github.com/psf/black)

##### Installation

```sh
pip3 install black
# with anaconda
conda install -c conda-forge black
```

##### Usage

```sh
# Inspect a file
black FILE.py
# Inspect files in the current folder
black .
```

#### Flake8 linter

Flake8 is a famous Python linting package that might be of help within your development environment: <https://pypi.org/project/flake8/>. It will help ensure the correct format of your code.

### 2.3 Basic module structure & Imports order

```python
# -*- coding : utf-8

"""
Documentation of module
"""

# 1. imports from standard library (ex. sys)

# 2. imports from third party library (ex. arrow)

# 3. imports from project modules (project internal modules)

# 4. global variables

# 5. definition of exception classes

# 6. definition of other classes

# 7. definition of methods

# 8. Python main function
def main():
    """
    Documentation of the method
    """
    (...)

if __name__ == '__main__':
    main()
```

### 2.4 Jupyter Notebooks

> The future is now, old man!

Jupyter Notebooks are awesome! It allows you run Python code (but not only!) in your favorite web browser and handles for you all the backend management so you can focus on writing your code in cells, or your notes directly in markdown! There are plenty of fresh contents about ways to adopt, adapt or trick notebooks. If not yet familiar with it, you really should have a look: <https://jupyter.org/>.

Plus, Jupyter Notebooks come with a serious set of crazy cool and neatly documented widgets, [help yourself](
https://ipywidgets.readthedocs.io/en/latest/).

Note: [Jupyter lab](https://github.com/jupyterlab/jupyterlab) is like the future of Notebook, be sure to have a look, you might like it!

#### 2.5 Sharing & online rendering

Notebooks now have really efficient ways to share your code and display your outputs, among them, you will find:

- [Binder](https://mybinder.org/) that lets you turn a Git repository into a collection of interactive notebooks!
- [Voila](https://github.com/voila-dashboards/voila) is a newcomer that will allow to build dashboads for your presentations!

#### 2.6 Release a new build 
<<<<<<< HEAD
To release a new version on Pypi, go at the root of the repository, and trigger the build with pip.
You will need all the dev-requirements installed.

```bash

$pip install -r dev-requirements.txt

=======

To release a new version on Pypi, go at the root of the repository, and trigger the build with `pip`.
You will need all the `dev-requirements` installed.

```bash
$ pip install -r dev-requirements.txt
>>>>>>> 64f64c27
``` 

Make sure that you have the right access to pypi, and enable the 2FA for safety purpose. 

```bash
$ python3 setup.py sdist bdist_wheel
<<<<<<< HEAD
$python3 twine upload dist/*
=======
$ python3 twine upload dist/*
>>>>>>> 64f64c27
```

## 3. Further Resources

- [Substra Contributing](https://github.com/SubstraFoundation/.github/blob/master/CONTRIBUTING.md) & [Coding Style](https://github.com/SubstraFoundation/.github/blob/master/CONTRIBUTING.md#coding-guidelines)
- [RealPython](https://realpython.com)
- A nice [Python Cheat Sheet](https://gto76.github.io/python-cheatsheet/)
- [tips] Debug with colors by replacing `pdb` by `ipdb`: `pip3 install ipdb`. You can then set a break point by including `import ipdb; ipdb.set_trace()`<|MERGE_RESOLUTION|>--- conflicted
+++ resolved
@@ -164,33 +164,19 @@
 - [Voila](https://github.com/voila-dashboards/voila) is a newcomer that will allow to build dashboads for your presentations!
 
 #### 2.6 Release a new build 
-<<<<<<< HEAD
-To release a new version on Pypi, go at the root of the repository, and trigger the build with pip.
-You will need all the dev-requirements installed.
-
-```bash
-
-$pip install -r dev-requirements.txt
-
-=======
 
 To release a new version on Pypi, go at the root of the repository, and trigger the build with `pip`.
 You will need all the `dev-requirements` installed.
 
 ```bash
 $ pip install -r dev-requirements.txt
->>>>>>> 64f64c27
 ``` 
 
 Make sure that you have the right access to pypi, and enable the 2FA for safety purpose. 
 
 ```bash
 $ python3 setup.py sdist bdist_wheel
-<<<<<<< HEAD
-$python3 twine upload dist/*
-=======
 $ python3 twine upload dist/*
->>>>>>> 64f64c27
 ```
 
 ## 3. Further Resources
