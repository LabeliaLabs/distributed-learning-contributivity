--- conflicted
+++ resolved
@@ -467,40 +467,10 @@
         n = len(the_scenario.node_list)
 
         if n < 4:
-<<<<<<< HEAD
-            # Initialize list of all players (nodes) indexes
-            nodes_count = len(the_scenario.node_list)
-            nodes_idx = np.arange(nodes_count)
-
-            # Define all possible coalitions of players
-            coalitions = [
-                list(j)
-                for i in range(len(nodes_idx))
-                for j in combinations(nodes_idx, i + 1)
-            ]
-
-            # For each coalition, obtain value of characteristic function...
-            # ... i.e.: train and evaluate model on nodes part of the given coalition
-            characteristic_function = []
-
-            for coalition in coalitions:
-                characteristic_function.append(
-                    self.not_twice_characteristic(list(coalition), the_scenario)
-                )
-            # Compute exact Shapley Value for each node
-            shap = sv.main(the_scenario.nodes_count, characteristic_function)
-            self.name = "IS_reg Shapley"
-            self.contributivity_scores = shap
-            self.scores_std = np.zeros(n)
-            self.normalized_scores = self.contributivity_scores / np.sum(
-                self.contributivity_scores
-            )
-            end = timer()
-            self.computation_time_sec = end - start
-=======
+          
             self.compute_SV(the_scenario)
             self.name = "IS_reg Shapley values"
->>>>>>> 5cfa62ec
+            
         else:
 
             # definition of the original density
@@ -968,13 +938,9 @@
                     else: #avoid creating a Nan value  when length = 1 
                         sigma2[k, strata]=0
                     sigma2[k, strata]*= (1/length-   factorial(N - 1 - strata) * factorial(strata)  / factorial(N-1) )
-<<<<<<< HEAD
-                    print("t: ",t,",k:",k ,", strata:",strata, ", sigma2:",sigma2[k])
-                shap = np.mean(mu, axis=0)
-=======
-                    print("t : ",t,",k :",k ,", strata :",strata, ", sigma2 :",sigma2[k])
+                    print("t: ", t, ",k: ", k, ", strata: ",strata, ",sigma2: ",sigma2[k])
+                
                 shap = np.mean(mu, axis=1)
->>>>>>> 5cfa62ec
                 var = np.zeros(N)  # variance of the estimator
                 for k in range(N):
                     for strata in range(N):
