# -*- coding: utf-8 -*-
"""
Titanic dataset.
(inspired from: https://web.stanford.edu/class/archive/cs/cs109/cs109.1166/problem12.html
and https://www.kaggle.com/mukultiwari/titanic-top-14-with-random-forest)
"""

from sklearn.model_selection import train_test_split
<<<<<<< HEAD
import pandas as pd
from sklearn.ensemble import RandomForestClassifier

# Init dataset-specific variables
num_classes = 2     # legacy
input_shape = (1,)  # legacy
=======
from keras.models import Sequential
from keras.layers import Dense, Dropout
import requests
import pandas as pd
import keras

# Init dataset-specific variables
num_classes = 1
input_shape = (24,)
>>>>>>> 8d3cb310

# Init dataset-specific functions
def preprocess_dataset_labels(y):

    """
<<<<<<< HEAD
    legacy
=======
    Legacy
>>>>>>> 8d3cb310
    """

    return y

def preprocess_dataset_inputs(x):

    """
    feature engineering
    """

    x["Sex"] = [i=="Male" for i in x["Sex"]]
<<<<<<< HEAD
    x["Sex"] = [i=="Male" for i in x["Sex"]]
=======
>>>>>>> 8d3cb310

    x['Title'] = [i.split()[0] for i in x["Name"]]
    x = pd.concat([x, pd.get_dummies(x['Title'])], axis=1)

<<<<<<< HEAD
    x['Name_Len'] = [len(i) for i in x["Name"]]

    # Dropping the useless features
    x.drop('Name', axis=1, inplace=True)
=======
    x = pd.concat([x, pd.get_dummies(x['Pclass'])], axis=1)

    x['Name_Len'] = [len(i) for i in x["Name"]]

    x['Fam_size'] = x['Siblings/Spouses Aboard'] +x['Parents/Children Aboard']

    x['Is_alone'] = [i==0 for i in x["Fam_size"]]

    # Dropping the useless features
    x.drop('Name', axis=1, inplace=True)
    x.drop('Pclass', axis=1, inplace=True)
    x.drop('Siblings/Spouses Aboard', axis=1, inplace=True)
    x.drop('Parents/Children Aboard', axis=1, inplace=True)
>>>>>>> 8d3cb310
    x.drop('Title', axis=1, inplace=True)
    return x.to_numpy()

# download train and test sets
def load_data():

    """
    Return a usable dataset
    """

    raw_dataset = pd.read_csv('https://web.stanford.edu/class/archive/cs/cs109/cs109.1166/stuff/titanic.csv', index_col=False )
    x = raw_dataset.drop('Survived', axis=1)
    x = preprocess_dataset_inputs(x)
    y = raw_dataset['Survived']
    y = y.to_numpy()

    x_train, x_test, y_train, y_test = train_test_split(x, y, test_size=0.33, shuffle=True)

    return (x_train, y_train), (x_test, y_test)

# Model structure and generation
def generate_new_model_for_dataset():

    """
    Return a deep learning model from scratch
<<<<<<< HEAD
    https://www.kaggle.com/mukultiwari/titanic-top-14-with-random-forest
    """

    return RandomForestClassifier(criterion='gini',
                                 n_estimators=700,
                                 min_samples_leaf=1,
                                 max_features='auto',
                                 n_jobs=-1)
=======
    https://www.kaggle.com/kabure/titanic-eda-model-pipeline-keras-nn
    """

    model = Sequential()

    model.add(Dense(64, activation='relu', input_dim=24, kernel_initializer='uniform'))
    model.add(Dense(64, activation='relu', kernel_initializer='uniform'))
    model.add(Dropout(0.50))
    model.add(Dense(32, kernel_initializer='uniform', activation='relu'))
    model.add(Dense(32, kernel_initializer='uniform', activation='relu'))
    model.add(Dropout(0.50))
    model.add(Dense(16, kernel_initializer='uniform', activation='relu'))
    model.add(Dense(8, kernel_initializer='uniform', activation='relu'))
    model.add(Dense(1, kernel_initializer='uniform', activation='sigmoid'))

    model.compile(optimizer = 'adam',
                   loss = 'binary_crossentropy',
                   metrics = ['accuracy'])

    return model
>>>>>>> 8d3cb310

# Load data
(x_train, y_train), (x_test, y_test) = load_data()<|MERGE_RESOLUTION|>--- conflicted
+++ resolved
@@ -6,34 +6,18 @@
 """
 
 from sklearn.model_selection import train_test_split
-<<<<<<< HEAD
 import pandas as pd
 from sklearn.ensemble import RandomForestClassifier
 
 # Init dataset-specific variables
 num_classes = 2     # legacy
 input_shape = (1,)  # legacy
-=======
-from keras.models import Sequential
-from keras.layers import Dense, Dropout
-import requests
-import pandas as pd
-import keras
-
-# Init dataset-specific variables
-num_classes = 1
-input_shape = (24,)
->>>>>>> 8d3cb310
 
 # Init dataset-specific functions
 def preprocess_dataset_labels(y):
 
     """
-<<<<<<< HEAD
-    legacy
-=======
     Legacy
->>>>>>> 8d3cb310
     """
 
     return y
@@ -45,20 +29,10 @@
     """
 
     x["Sex"] = [i=="Male" for i in x["Sex"]]
-<<<<<<< HEAD
-    x["Sex"] = [i=="Male" for i in x["Sex"]]
-=======
->>>>>>> 8d3cb310
 
     x['Title'] = [i.split()[0] for i in x["Name"]]
     x = pd.concat([x, pd.get_dummies(x['Title'])], axis=1)
 
-<<<<<<< HEAD
-    x['Name_Len'] = [len(i) for i in x["Name"]]
-
-    # Dropping the useless features
-    x.drop('Name', axis=1, inplace=True)
-=======
     x = pd.concat([x, pd.get_dummies(x['Pclass'])], axis=1)
 
     x['Name_Len'] = [len(i) for i in x["Name"]]
@@ -72,7 +46,6 @@
     x.drop('Pclass', axis=1, inplace=True)
     x.drop('Siblings/Spouses Aboard', axis=1, inplace=True)
     x.drop('Parents/Children Aboard', axis=1, inplace=True)
->>>>>>> 8d3cb310
     x.drop('Title', axis=1, inplace=True)
     return x.to_numpy()
 
@@ -98,7 +71,6 @@
 
     """
     Return a deep learning model from scratch
-<<<<<<< HEAD
     https://www.kaggle.com/mukultiwari/titanic-top-14-with-random-forest
     """
 
@@ -107,28 +79,6 @@
                                  min_samples_leaf=1,
                                  max_features='auto',
                                  n_jobs=-1)
-=======
-    https://www.kaggle.com/kabure/titanic-eda-model-pipeline-keras-nn
-    """
-
-    model = Sequential()
-
-    model.add(Dense(64, activation='relu', input_dim=24, kernel_initializer='uniform'))
-    model.add(Dense(64, activation='relu', kernel_initializer='uniform'))
-    model.add(Dropout(0.50))
-    model.add(Dense(32, kernel_initializer='uniform', activation='relu'))
-    model.add(Dense(32, kernel_initializer='uniform', activation='relu'))
-    model.add(Dropout(0.50))
-    model.add(Dense(16, kernel_initializer='uniform', activation='relu'))
-    model.add(Dense(8, kernel_initializer='uniform', activation='relu'))
-    model.add(Dense(1, kernel_initializer='uniform', activation='sigmoid'))
-
-    model.compile(optimizer = 'adam',
-                   loss = 'binary_crossentropy',
-                   metrics = ['accuracy'])
-
-    return model
->>>>>>> 8d3cb310
 
 # Load data
 (x_train, y_train), (x_test, y_test) = load_data()