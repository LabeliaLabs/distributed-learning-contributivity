--- conflicted
+++ resolved
@@ -6,22 +6,12 @@
 """
 
 from sklearn.model_selection import train_test_split
-<<<<<<< HEAD
-=======
-from keras.models import Sequential
-from keras.layers import Dense, Dropout
->>>>>>> b1667954
 import pandas as pd
 from sklearn.ensemble import RandomForestClassifier
 
 # Init dataset-specific variables
-<<<<<<< HEAD
 num_classes = 2     # legacy
 input_shape = (1,)  # legacy
-=======
-num_classes = 1
-input_shape = (26,)
->>>>>>> b1667954
 
 # Init dataset-specific functions
 def preprocess_dataset_labels(y):
@@ -80,7 +70,6 @@
 def generate_new_model_for_dataset():
 
     """
-<<<<<<< HEAD
     Return a deep learning model from scratch
     https://www.kaggle.com/mukultiwari/titanic-top-14-with-random-forest
     """
@@ -90,29 +79,6 @@
                                  min_samples_leaf=1,
                                  max_features='auto',
                                  n_jobs=-1)
-=======
-    Return a feed forward model from scratch
-    https://www.kaggle.com/kabure/titanic-eda-model-pipeline-keras-nn
-    """
-
-    model = Sequential()
-
-    model.add(Dense(64, activation='relu', input_dim=26))
-    model.add(Dense(64, activation='relu'))
-    model.add(Dropout(0.50))
-    model.add(Dense(32, activation='relu'))
-    model.add(Dense(32, activation='relu'))
-    model.add(Dropout(0.50))
-    model.add(Dense(16, activation='relu'))
-    model.add(Dense(8, activation='relu'))
-    model.add(Dense(1, activation='sigmoid'))
-
-    model.compile(optimizer = 'adam',
-                   loss = 'binary_crossentropy',
-                   metrics = ['accuracy'])
-
-    return model
->>>>>>> b1667954
 
 # Load data
 (x_train, y_train), (x_test, y_test) = load_data()