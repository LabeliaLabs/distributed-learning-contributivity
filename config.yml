experiment_name: simple_16
n_repeats: 10
scenario_params_list:
 - nodes_counts: 3
   amounts_per_node: [0.4, 0.3, 0.3] 
   samples_split_option: 'Random'
   aggregation_weighting: 'data_volume'
   single_partner_test_mode: 'global'
   epoch_count: 38
<<<<<<< HEAD
   methods:
    - "Shapley values"
    - "Independant scores"
    - "TMCS values"
=======
   minibatch_count: 20
>>>>>>> 2880cee6
 - nodes_counts: 3
   amounts_per_node: [0.9, 0.05, 0.05] 
   samples_split_option: 'Random'
   aggregation_weighting: 'uniform'
   single_partner_test_mode: 'global'
   epoch_count: 38
<<<<<<< HEAD
   methods:
    - "Shapley values"
    - "Independant scores"
    - "TMCS values"
=======
   minibatch_count: 20
>>>>>>> 2880cee6
 - nodes_counts: 2
   amounts_per_node: [0.9, 0.1] 
   samples_split_option: 'Random'
   aggregation_weighting: 'data_volume'
   single_partner_test_mode: 'global'
   epoch_count: 38
<<<<<<< HEAD
   methods:
    - "Shapley values"
    - "Independant scores"
    - "TMCS values"
=======
   minibatch_count: 20
>>>>>>> 2880cee6
   <|MERGE_RESOLUTION|>--- conflicted
+++ resolved
@@ -7,40 +7,31 @@
    aggregation_weighting: 'data_volume'
    single_partner_test_mode: 'global'
    epoch_count: 38
-<<<<<<< HEAD
+   minibatch_count: 20
    methods:
     - "Shapley values"
     - "Independant scores"
     - "TMCS values"
-=======
-   minibatch_count: 20
->>>>>>> 2880cee6
  - nodes_counts: 3
    amounts_per_node: [0.9, 0.05, 0.05] 
    samples_split_option: 'Random'
    aggregation_weighting: 'uniform'
    single_partner_test_mode: 'global'
    epoch_count: 38
-<<<<<<< HEAD
+   minibatch_count: 20
    methods:
     - "Shapley values"
     - "Independant scores"
     - "TMCS values"
-=======
-   minibatch_count: 20
->>>>>>> 2880cee6
  - nodes_counts: 2
    amounts_per_node: [0.9, 0.1] 
    samples_split_option: 'Random'
    aggregation_weighting: 'data_volume'
    single_partner_test_mode: 'global'
    epoch_count: 38
-<<<<<<< HEAD
+   minibatch_count: 20
    methods:
     - "Shapley values"
     - "Independant scores"
     - "TMCS values"
-=======
-   minibatch_count: 20
->>>>>>> 2880cee6
    