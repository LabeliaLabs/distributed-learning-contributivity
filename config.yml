experiment_name: simple_16
n_repeats: 10
scenario_params_list:
 - partners_count: 
      - 3
   amounts_per_partner: 
      - [0.4, 0.3, 0.3] 
   samples_split_option: 
     - 'random'
     - 'stratified'
   aggregation_weighting: 
     - 'data_volume' 
     - 'uniform'
   epoch_count: 
     - 38
   methods:
<<<<<<< HEAD
    - "Shapley values"
    - "Independent scores"
    - "TMCS"
   minibatch_count: 20
 - partners_count: 3
   amounts_per_partner: [0.9, 0.05, 0.05]
   samples_split_option: 'random'
   aggregation_weighting: 'uniform'
   single_partner_test_mode: 'global'
   epoch_count: 38
   minibatch_count: 20
   methods:
    - "Shapley values"
    - "Independent scores"
    - "TMCS"
 - partners_count: 2
   amounts_per_partner: [0.9, 0.1]
   samples_split_option: 'random'
   aggregation_weighting: 'data_volume'
   single_partner_test_mode: 'global'
   epoch_count: 38
   minibatch_count: 20
   
=======
     - ["Shapley values", "Independant scores", "TMCS"]
   minibatch_count: 
     - 20
 - partners_count: 
     - 2
   amounts_per_partner: 
     - [0.5, 0.5]
   samples_split_option: 
     - 'random'
     - 'stratified'
   aggregation_weighting: 
     - 'data_volume' 
     - 'uniform'
   epoch_count: 
     - 38
   methods:
     - ["Shapley values", "Independant scores", "TMCS"]
   minibatch_count: 
     - 20
>>>>>>> c4b37902
<|MERGE_RESOLUTION|>--- conflicted
+++ resolved
@@ -1,5 +1,5 @@
 experiment_name: simple_16
-n_repeats: 10
+n_repeats: 5
 scenario_params_list:
  - partners_count: 
       - 3
@@ -14,34 +14,13 @@
    epoch_count: 
      - 38
    methods:
-<<<<<<< HEAD
-    - "Shapley values"
-    - "Independent scores"
-    - "TMCS"
-   minibatch_count: 20
- - partners_count: 3
-   amounts_per_partner: [0.9, 0.05, 0.05]
-   samples_split_option: 'random'
-   aggregation_weighting: 'uniform'
-   single_partner_test_mode: 'global'
-   epoch_count: 38
-   minibatch_count: 20
-   methods:
-    - "Shapley values"
-    - "Independent scores"
-    - "TMCS"
- - partners_count: 2
-   amounts_per_partner: [0.9, 0.1]
-   samples_split_option: 'random'
-   aggregation_weighting: 'data_volume'
-   single_partner_test_mode: 'global'
-   epoch_count: 38
-   minibatch_count: 20
-   
-=======
-     - ["Shapley values", "Independant scores", "TMCS"]
+     - "Shapley values"
+     - "Independent scores"
+     - "TMCS"
    minibatch_count: 
      - 20
+   fit_batches_count:
+     - 8
  - partners_count: 
      - 2
    amounts_per_partner: 
@@ -55,7 +34,10 @@
    epoch_count: 
      - 38
    methods:
-     - ["Shapley values", "Independant scores", "TMCS"]
+     - "Shapley values"
+     - "Independent scores"
+     - "TMCS"
    minibatch_count: 
      - 20
->>>>>>> c4b37902
+   fit_batches_count:
+     - 8