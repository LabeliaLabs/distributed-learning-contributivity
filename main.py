--- conflicted
+++ resolved
@@ -45,17 +45,10 @@
         config["scenario_params_list"])
     n_repeats = config["n_repeats"]
     
-<<<<<<< HEAD
     print('Scenarii to process: ', )
     for scenario_id, scenario_params in enumerate(scenario_params_list):
         print('Scenario %i/%i' %(scenario_id+1, len(scenario_params_list)))
         print(scenario_params)
-=======
-    print('\nScenario(s) to process:', )
-    for ind, scenar in enumerate(scenario_params_list):
-        print('\nScenario %i/%i' %(ind+1, len(scenario_params_list)))
-        print(scenar)
->>>>>>> 6e50fe34
 
     # GPU config
     gpus = tf.config.experimental.list_physical_devices("GPU")
@@ -84,13 +77,9 @@
             print(type(scenario_params["amounts_per_partner"]))
 
             current_scenario = scenario.Scenario(scenario_params, experiment_path)
-<<<<<<< HEAD
             print(current_scenario.to_dataframe())
             print('Scenario %i/%i' %(scenario_id+1, len(scenario_params_list)))
-=======
-            print('\nScenario %i/%i' %(scenario_id+1, len(scenario_params_list)))
->>>>>>> 6e50fe34
-
+            
             run_scenario(current_scenario)
 
             # Write results to CSV file
