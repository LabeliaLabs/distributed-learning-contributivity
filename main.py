# -*- coding: utf-8 -*-
"""
A script for:
    - mocking a multi-partner ML project by splitting data among different partners
    - training a model across multiple partners in a distributed approach
    - measuring the respective contributions of each partner to the model performance (termed "contributivity")
"""

import matplotlib.pyplot as plt
from loguru import logger
import tensorflow as tf

import argparse
import contextlib
import os
import shutil
import sys

import constants
import contributivity
import multi_partner_learning
import scenario
import utils

<<<<<<< HEAD

DEFAULT_CONFIG_FILE = "config_quick_debug.yml"
=======
DEFAULT_CONFIG_FILE = "config.yml"
>>>>>>> 9b3f99e4

@logger.catch
def main():

    args = parse_command_line_arguments()

    stream, info_logger_id, info_debug_id = init_logger(args)

    with contextlib.redirect_stdout(stream):
        logger.debug("Standard output is sent to added handlers.")

        config = get_config_from_file(args)
        scenario_params_list = utils.get_scenario_params_list(
            config["scenario_params_list"])

        experiment_path = config["experiment_path"]
        n_repeats = config["n_repeats"]

        validate_scenario_list(scenario_params_list, experiment_path)

        for scenario_id, scenario_params in enumerate(scenario_params_list):
            logger.info(f"Scenario {scenario_id+1}/{len(scenario_params_list)}: {scenario_params}")

        # Move log files to experiment folder
        move_log_file_to_experiment_folder(info_logger_id, experiment_path, constants.INFO_LOGGING_FILE_NAME, "INFO")
        move_log_file_to_experiment_folder(info_debug_id, experiment_path, constants.DEBUG_LOGGING_FILE_NAME, "DEBUG")

        # GPU config
        init_gpu_config()

        # Close open figures
        plt.close("all")

        # Iterate over repeats of all scenarios experiments
        for i in range(n_repeats):

            logger.info(f"Repeat {i+1}/{n_repeats}")

            for scenario_id, scenario_params in enumerate(scenario_params_list):

                logger.info(f"Scenario {scenario_id + 1}/{len(scenario_params_list)}")
                logger.info("Current params:")
                logger.info(scenario_params)

                current_scenario = scenario.Scenario(
                    scenario_params,
                    experiment_path,
                    scenario_id=scenario_id+1,
                    n_repeat=i+1
                )

                run_scenario(current_scenario)

                # Write results to CSV file
                df_results = current_scenario.to_dataframe()
                df_results["random_state"] = i
                df_results["scenario_id"] = scenario_id

                with open(experiment_path / "results.csv", "a") as f:
                    df_results.to_csv(f, header=f.tell() == 0, index=False)
                    logger.info(f"Results saved to {os.path.relpath(experiment_path)}/results.csv")

    return 0


def init_logger(args):
    logger.remove()

    # Forward logging to standard output
    if args.verbose:
        logger.add(sys.__stdout__, level="DEBUG")
    else:
        logger.add(sys.__stdout__, level="INFO")

    stream = StreamToLogger()

    info_logger_id = logger.add(constants.INFO_LOGGING_FILE_NAME, level="INFO")
    info_debug_id = logger.add(constants.DEBUG_LOGGING_FILE_NAME, level="DEBUG")
    return stream, info_logger_id, info_debug_id

def init_gpu_config():
    gpus = tf.config.experimental.list_physical_devices("GPU")
    if gpus:
        logger.info(f"Found GPU: {gpus[0].name}")
        tf.config.experimental.set_memory_growth(gpus[0], True)
        tf.config.experimental.set_virtual_device_configuration(
                gpus[0],
                [tf.config.experimental.VirtualDeviceConfiguration(memory_limit=constants.GPU_MEMORY_LIMIT_MB)])
    else:
        logger.info("No GPU found")


def move_log_file_to_experiment_folder(logger_id, experiment_path, filename, level):
    logger.remove(logger_id)
    new_log_path = experiment_path / filename
    shutil.move(filename, new_log_path)
    logger.add(new_log_path, level=level)


def validate_scenario_list(scenario_params_list, experiment_path):
    """Instantiate every scenario without running it to check if
    every scenario is correctly specified. This prevents scenario initialization errors during the experiment"""

    logger.debug("Starting to validate scenarios")

    for scenario_id, scenario_params in enumerate(scenario_params_list):

        logger.debug(f"Validation scenario {scenario_id + 1}/{len(scenario_params_list)}")

        # TODO: we should not create scenario folder at this point
        current_scenario = scenario.Scenario(scenario_params, experiment_path, is_dry_run=True)
        current_scenario.instantiate_scenario_partners()

        if current_scenario.samples_split_type == 'basic':
            current_scenario.split_data(is_logging_enabled=False)
        elif current_scenario.samples_split_type == 'advanced':
            current_scenario.split_data_advanced(is_logging_enabled=False)

    logger.debug("All scenario have been validated")


def run_scenario(current_scenario):

    # -----------------------
    #  Provision the scenario
    # -----------------------

    current_scenario.instantiate_scenario_partners()
    # Split data according to scenario and then pre-process successively...
    # ... train data, early stopping validation data, test data
    if current_scenario.samples_split_type == 'basic':
        current_scenario.split_data()
    elif current_scenario.samples_split_type == 'advanced':
        current_scenario.split_data_advanced()
    current_scenario.plot_data_distribution()
    current_scenario.compute_batch_sizes()
    current_scenario.preprocess_scenarios_data()

    # --------------------------------------------
    # Instantiate and run a multi-partner learning
    # --------------------------------------------

    current_scenario.mpl = multi_partner_learning.init_multi_partner_learning_from_scenario(
        current_scenario,
        is_save_data=True,
    )
    current_scenario.mpl.compute_test_score()

    # ----------------------------------------------------------
    # Instantiate and run the contributivity measurement methods
    # ----------------------------------------------------------

    for method in current_scenario.methods:
        logger.info(f"{method}")
        contrib = contributivity.Contributivity(scenario=current_scenario)
        contrib.compute_contributivity(method, current_scenario)
        current_scenario.append_contributivity(contrib)
        logger.info(f"## Evaluating contributivity with {method}: {contrib}")

    return 0


def parse_command_line_arguments():

    parser = argparse.ArgumentParser()
    parser.add_argument("-f", "--file", help="input config file")
    parser.add_argument("-v", "--verbose", help="verbose output", action="store_true")
    args = parser.parse_args()

    return args


def get_config_from_file(args):

    if args.file:
        logger.info(f"Using provided config file: {args.file}")
        config_filepath = args.file
    else:
        logger.info(f"Using default config file: {DEFAULT_CONFIG_FILE}")
        config_filepath = DEFAULT_CONFIG_FILE

    config = utils.load_cfg(config_filepath)
    config = utils.init_result_folder(config_filepath, config)

    return config


class StreamToLogger:
    def __init__(self, level="INFO"):
        self._level = level

    def write(self, buffer):
        for line in buffer.rstrip().splitlines():
            logger.opt(depth=1).log(self._level, line.rstrip())

    def flush(self):
        pass


if __name__ == "__main__":
    main()<|MERGE_RESOLUTION|>--- conflicted
+++ resolved
@@ -22,12 +22,8 @@
 import scenario
 import utils
 
-<<<<<<< HEAD
-
-DEFAULT_CONFIG_FILE = "config_quick_debug.yml"
-=======
+
 DEFAULT_CONFIG_FILE = "config.yml"
->>>>>>> 9b3f99e4
 
 @logger.catch
 def main():
