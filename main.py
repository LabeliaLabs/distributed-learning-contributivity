# -*- coding: utf-8 -*-
"""
A script for:
    - mocking a multi-partner ML project by splitting data among different partners
    - training a model across multiple partners in a distributed approach
    - measuring the respective contributions of each partner to the model performance (termed "contributivity")
"""

import matplotlib.pyplot as plt
<<<<<<< HEAD
import utils
=======
import numpy as np
>>>>>>> 846acd9a
from loguru import logger
import tensorflow as tf

import argparse
import contextlib
import os
import shutil
import sys

import constants
import contributivity
import multi_partner_learning
import scenario
import utils


DEFAULT_CONFIG_FILE = "config.yml"


@logger.catch
def main():

    stream, info_logger_id, info_debug_id = init_logger()

    with contextlib.redirect_stdout(stream):
        logger.debug("Standard output is sent to added handlers.")

        # Parse config file for scenarios to be experimented
        config = get_config_from_file()
        scenario_params_list = utils.get_scenario_params_list(
            config["scenario_params_list"])

        experiment_path = config["experiment_path"]
        n_repeats = config["n_repeats"]

        validate_scenario_list(scenario_params_list, experiment_path)

        for scenario_id, scenario_params in enumerate(scenario_params_list):
            logger.info(f"Scenario {scenario_id+1}/{len(scenario_params_list)}: {scenario_params}")

        # Move log files to experiment folder
        move_log_file_to_experiment_folder(
            info_logger_id, experiment_path, constants.INFO_LOGGING_FILE_NAME, "INFO"
        )
        move_log_file_to_experiment_folder(
            info_debug_id, experiment_path, constants.DEBUG_LOGGING_FILE_NAME, "DEBUG"
        )

        # GPU config
        init_GPU_config()

        # Close open figures
        plt.close("all")

        # Iterate over repeats of all scenarios experiments
        for i in range(n_repeats):

            logger.info(f"Repeat {i+1}/{n_repeats}")

            for scenario_id, scenario_params in enumerate(scenario_params_list):

                logger.info(f"Scenario {scenario_id + 1}/{len(scenario_params_list)}")
                logger.info("Current params:")
                logger.info(scenario_params)

                current_scenario = scenario.Scenario(
                    scenario_params,
                    experiment_path,
                    scenario_id=scenario_id+1,
                    n_repeat=i+1
                )

                run_scenario(current_scenario)

                # Write results to CSV file
                df_results = current_scenario.to_dataframe()
                df_results["random_state"] = i
                df_results["scenario_id"] = scenario_id

                with open(experiment_path / "results.csv", "a") as f:
                    df_results.to_csv(f, header=f.tell() == 0, index=False)
                    logger.info(f"Results saved to {os.path.relpath(experiment_path)}/results.csv")

    return 0


def init_logger():
    logger.remove()
    # Forward all logging to standard output
    logger.add(sys.__stdout__, level="DEBUG")
    stream = StreamToLogger()

    info_logger_id = logger.add(constants.INFO_LOGGING_FILE_NAME, level="INFO")
    info_debug_id = logger.add(constants.DEBUG_LOGGING_FILE_NAME, level="DEBUG")
    return stream, info_logger_id, info_debug_id


def init_GPU_config():
    gpus = tf.config.experimental.list_physical_devices("GPU")
    if gpus:
        logger.info(f"Found GPU: {gpus[0].name}")
        tf.config.experimental.set_memory_growth(gpus[0], True)
        tf.config.experimental.set_virtual_device_configuration(
                gpus[0],
                [tf.config.experimental.VirtualDeviceConfiguration(memory_limit=constants.GPU_MEMORY_LIMIT_MB)])
    else:
        logger.info("No GPU found")


def move_log_file_to_experiment_folder(logger_id, experiment_path, filename, level):
    logger.remove(logger_id)
    new_log_path = experiment_path / filename
    shutil.move(filename, new_log_path)
    logger.add(new_log_path, level=level)


def validate_scenario_list(scenario_params_list, experiment_path):
    """Instanciate every scenario without running it to check if
    every scenario is correctly specified"""

    logger.debug("Starting to validate scenarios")

    for scenario_id, scenario_params in enumerate(scenario_params_list):

        logger.debug(f"Validation scenario {scenario_id + 1}/{len(scenario_params_list)}")
        
        # TODO: we should not create scenario folder at this point
        current_scenario = scenario.Scenario(scenario_params, experiment_path, is_dry_run=True)
        current_scenario.instantiate_scenario_partners()

        if isinstance(current_scenario.samples_split_option, list):
            current_scenario.split_data_advanced(is_logging_enabled=False)
        else:
            current_scenario.split_data(is_logging_enabled=False)        

    logger.debug("All scenario have been validated")


def run_scenario(current_scenario):

    current_scenario.instantiate_scenario_partners()
    # Split data according to scenario and then pre-process successively...
    # ... train data, early stopping validation data, test data
    if isinstance(current_scenario.samples_split_option, list):
        current_scenario.split_data_advanced()
    else:
        current_scenario.split_data()
    current_scenario.plot_data_distribution()
    current_scenario.compute_batch_sizes()
    current_scenario.preprocess_scenarios_data()

    # Train and eval on all partners according to scenario
    current_scenario.mpl = multi_partner_learning.init_multi_partner_learning_from_scenario(
        current_scenario,
        is_save_data=True,
    )
    current_scenario.mpl.compute_test_score()

    for method in current_scenario.methods:
        logger.info(f"{method}")
        contrib = contributivity.Contributivity(scenario=current_scenario)
        contrib.compute_contributivity(method, current_scenario)
        current_scenario.append_contributivity(contrib)
        logger.info(f"## Evaluating contributivity with {method}: {contrib}")

    return 0


def get_config_from_file():
    parser = argparse.ArgumentParser()
    parser.add_argument("-f", "--file", help="input config file")
    args = parser.parse_args()
    if args.file:
        logger.info(f"Using provided config file: {args.file}")
        config_filepath = args.file
    else:
        logger.info(f"Using default config file: {DEFAULT_CONFIG_FILE}")
        config_filepath = DEFAULT_CONFIG_FILE

    config = utils.load_cfg(config_filepath)
    config = utils.init_result_folder(config_filepath, config)

    return config


class StreamToLogger:
    def __init__(self, level="INFO"):
        self._level = level

    def write(self, buffer):
        for line in buffer.rstrip().splitlines():
            logger.opt(depth=1).log(self._level, line.rstrip())

    def flush(self):
        pass


if __name__ == "__main__":
    main()<|MERGE_RESOLUTION|>--- conflicted
+++ resolved
@@ -7,11 +7,6 @@
 """
 
 import matplotlib.pyplot as plt
-<<<<<<< HEAD
-import utils
-=======
-import numpy as np
->>>>>>> 846acd9a
 from loguru import logger
 import tensorflow as tf
 
