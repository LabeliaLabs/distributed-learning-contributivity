--- conflicted
+++ resolved
@@ -131,11 +131,7 @@
     for scenario_id, scenario_params in enumerate(scenario_params_list):
 
         logger.debug(f"Validation scenario {scenario_id + 1}/{len(scenario_params_list)}")
-<<<<<<< HEAD
- 
-=======
-
->>>>>>> 9b3f99e4
+
         # TODO: we should not create scenario folder at this point
         current_scenario = scenario.Scenario(scenario_params, experiment_path, is_dry_run=True)
         current_scenario.instantiate_scenario_partners()
