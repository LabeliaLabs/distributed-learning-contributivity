# -*- coding: utf-8 -*-
"""
Created on Thu Oct  3 14:49:54 2019

Implement contributivity measurements

@author: @bowni
"""

from __future__ import print_function

import numpy as np
from itertools import combinations

from scipy.special import softmax

import fl_train_eval

import shapley_value.shapley as sv


# Compute independent performance scores of models trained independently on each node
    
def compute_independent_scores(node_list, collaborative_score):
    
    print('\n### Launching computation of perf. scores of models trained independently on each node')
    
    # Initialize a list of performance scores
    performance_scores = []
    
    # Train models independently on each node and append perf. score to list of perf. scores
    for node in node_list:
        performance_scores.append(fl_train_eval.single_train_score(node)[1])
        
    # Compute 'regularized' values of performance scores so that they are additive and their sum amount to the collaborative performance score obtained by the coalition of all players (nodes)
    perf_scores_additive = softmax(performance_scores) * collaborative_score
    
    # Return performance scores both raw and additively regularized
    return [performance_scores, perf_scores_additive]


# Generalization of Shapley Value computation

def compute_SV(node_list):
    
    print('\n### Launching computation of Shapley Value of all nodes')
    
    # Initialize list of all players (nodes) indexes
    nodes_count = len(node_list)
    nodes_idx = np.arange(nodes_count)
    # print('All players (nodes) indexes: ', nodes_idx) # VERBOSE
    
    # Define all possible coalitions of players
    coalitions = [list(j) for i in range(len(nodes_idx)) for j in combinations(nodes_idx, i+1)]
    # print('All possible coalitions of players (nodes): ', coalitions) # VERBOSE
    
    # For each coalition, obtain value of characteristic function...
    # ... i.e.: train and evaluate model on nodes part of the given coalition
    characteristic_function = []
    fl_train_score = fl_train_eval.fl_train_score
    
    for coalition in coalitions:
        coalition_nodes = list(node_list[i] for i in coalition)
        # print('\nComputing characteristic function on coalition ', coalition) # VERBOSE
        characteristic_function.append(fl_train_score(coalition_nodes)[1])
    # print('\nValue of characteristic function for all coalitions: ', characteristic_function) # VERBOSE
    
    # Compute Shapley Value for each node
    # We are using this python implementation: https://github.com/susobhang70/shapley_value
    # It requires coalitions to be ordered - see README of https://github.com/susobhang70/shapley_value
    list_shapley_value = sv.main(nodes_count, characteristic_function)
    
    # Return SV of each node
<<<<<<< HEAD
    return list_shapley_value


# Compute independent performance scores of models trained independently on each node
    
def compute_independent_scores(node_list, target_score):
    
    # Initialize a list of performance scores
    performance_scores = []
    
    # Train models independently on each node and append perf. score to list of perf. scores
    for node in node_list:
        performance_scores.append(fl_train_eval.single_train_score(node)[1])
        
    # Compute 'regularized' values of performance scores so that they are additive and their sum amount to the target performance score
    additive_scores = softmax(performance_scores) * target_score
    additive_scores = additive_scores.tolist()
    
    # Return both raw performance scores and the regularized values
    return [performance_scores, additive_scores]
=======
    return list_shapley_value
>>>>>>> 94027b65
<|MERGE_RESOLUTION|>--- conflicted
+++ resolved
@@ -71,27 +71,4 @@
     list_shapley_value = sv.main(nodes_count, characteristic_function)
     
     # Return SV of each node
-<<<<<<< HEAD
-    return list_shapley_value
-
-
-# Compute independent performance scores of models trained independently on each node
-    
-def compute_independent_scores(node_list, target_score):
-    
-    # Initialize a list of performance scores
-    performance_scores = []
-    
-    # Train models independently on each node and append perf. score to list of perf. scores
-    for node in node_list:
-        performance_scores.append(fl_train_eval.single_train_score(node)[1])
-        
-    # Compute 'regularized' values of performance scores so that they are additive and their sum amount to the target performance score
-    additive_scores = softmax(performance_scores) * target_score
-    additive_scores = additive_scores.tolist()
-    
-    # Return both raw performance scores and the regularized values
-    return [performance_scores, additive_scores]
-=======
-    return list_shapley_value
->>>>>>> 94027b65
+    return list_shapley_value