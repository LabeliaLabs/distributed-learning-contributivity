# -*- coding: utf-8 -*-
"""
Implement contributivity measurements
"""

from __future__ import print_function

import numpy as np
from scipy.stats import norm
from itertools import combinations
from math import factorial
from sklearn.linear_model import LinearRegression
from scipy.special import softmax

import fl_training
import shapley_value.shapley as sv


# %% Compute independent performance scores of models trained independently on each node


<<<<<<< HEAD
def compute_independent_scores(node_list, epoch_count, collaborative_score):
    fit_count=0
=======
def compute_independent_scores(
    node_list,
    epoch_count,
    collaborative_score,
    single_partner_test_mode,
    global_x_test,
    global_y_test,
):

>>>>>>> 0e1d9d88
    print(
        "\n# Launching computation of perf. scores of models trained independently on each node"
    )

    # Initialize a list of performance scores
    performance_scores = []

    # Train models independently on each node and append perf. score to list of perf. scores
    for node in node_list:
        performance_scores.append(
            fl_training.compute_test_score_for_single_node(
                node, epoch_count, single_partner_test_mode, global_x_test, global_y_test
            )
        )
        fit_count+=1

    # Compute 'regularized' values of performance scores so that they are additive and their sum amount to the collaborative performance score obtained by the coalition of all players (nodes)
    perf_scores_additive = softmax(performance_scores) * collaborative_score

    # Return performance scores both raw and additively regularized
    return [np.array(performance_scores), np.array(perf_scores_additive), fit_count]


# %% Generalization of Shapley Value computation


<<<<<<< HEAD
def compute_SV(node_list, epoch_count, x_esval, y_esval, x_test, y_test):
    fit_count=0
=======
def compute_SV(node_list, epoch_count, x_val_global, y_val_global, x_test, y_test):

>>>>>>> 0e1d9d88
    print("\n# Launching computation of Shapley Value of all nodes")

    # Initialize list of all players (nodes) indexes
    nodes_count = len(node_list)
    nodes_idx = np.arange(nodes_count)
    # print('All players (nodes) indexes: ', nodes_idx) # VERBOSE

    # Define all possible coalitions of players
    coalitions = [
        list(j) for i in range(len(nodes_idx)) for j in combinations(nodes_idx, i + 1)
    ]
    # print('All possible coalitions of players (nodes): ', coalitions) # VERBOSE

    # For each coalition, obtain value of characteristic function...
    # ... i.e.: train and evaluate model on nodes part of the given coalition
    characteristic_function = []

    for coalition in coalitions:
        coalition_nodes = list(node_list[i] for i in coalition)
        # print('\nComputing characteristic function on coalition ', coalition) # VERBOSE
        characteristic_function.append(
            fl_training.compute_test_score(
                coalition_nodes, epoch_count, x_val_global, y_val_global, x_test, y_test
            )
        )
        fit_count+=1
    # print('\nValue of characteristic function for all coalitions: ', characteristic_function) # VERBOSE

    # Compute Shapley Value for each node
    # We are using this python implementation: https://github.com/susobhang70/shapley_value
    # It requires coalitions to be ordered - see README of https://github.com/susobhang70/shapley_value
    list_shapley_value = sv.main(nodes_count, characteristic_function)

    # Return SV of each node
    return (np.array(list_shapley_value), np.repeat(0.0, len(list_shapley_value)),fit_count)


# %% compute Shapley values with the truncated Monte-carlo metho


def truncated_MC(scenario, sv_accuracy=0.01, alpha=0.9, truncation=0.05):
    """Return the vector of approximated Shapley value corresponding to a list of node and a characteristic function using the truncated monte-carlo method."""

    preprocessed_node_list = scenario.node_list
    n = len(preprocessed_node_list)

    # We store the value of the characteristic function in order to avoid recomputing it twice
    char_value_dict = {(): 0}  # the dictionary that will countain the values

    # Return the characteristic function of the nodelist associated to the ensemble permut, without recomputing it if it was already computed
    def not_twice_characteristic(permut):
        # Sort permut
        permut = np.sort(permut)
        try:  # Return the characteristic_func(permut) if it was already computed
            return char_value_dict[tuple(permut)]
        except KeyError:  # Characteristic_func(permut) has not been computed yet, so we compute, store, and return characteristic_func(permut)
            small_node_list = np.array([preprocessed_node_list[i] for i in permut])
            char_value_dict[tuple(permut)] = fl_training.compute_test_score(
                small_node_list,
                scenario.epoch_count,
                scenario.x_val,
                scenario.y_val,
                scenario.x_test,
                scenario.y_test,
                scenario.is_early_stopping,
                save_folder=scenario.save_folder,
            )

            return char_value_dict[tuple(permut)]

    characteristic_all_node = not_twice_characteristic(
        np.arange(n)
    )  # Characteristic function on all nodes
    if n == 1:
        return {
            "sv": characteristic_all_node,
            "std_sv": np.array([0]),
            "prop": np.array([1]),
            "computed_val": char_value_dict,
        }
    else:
        contributions = np.array([[]])
        permutation = np.zeros(n)  # Store the current permutation
        t = 0
        q = norm.ppf((1 - alpha) / 2, loc=0, scale=1)
        v_max = 0
        while (
            t < 100 or t < q ** 2 * v_max / (sv_accuracy) ** 2
        ):  # Check if the length of the confidence interval  is below the value of sv_accuracy*characteristic_all_node
            t += 1

            if t == 1:
                contributions = np.array([np.zeros(n)])
            else:
                contributions = np.vstack((contributions, np.zeros(n)))

            permutation = np.random.permutation(n)  # Store the current permutation
            char_nodelists = np.zeros(
                n + 1
            )  # Store the characteristic function on each ensemble built with the first elements of the permutation
            char_nodelists[-1] = characteristic_all_node
            for j in range(n):
                # here we suppose the characteristic function is 0 for the empty set
                if abs(characteristic_all_node - char_nodelists[j]) < truncation:
                    char_nodelists[j + 1] = char_nodelists[j]
                else:
                    char_nodelists[j + 1] = not_twice_characteristic(
                        permutation[: j + 1]
                    )
                contributions[-1][permutation[j]] = (
                    char_nodelists[j + 1] - char_nodelists[j]
                )
            v_max = np.max(np.var(contributions, axis=0))
        sv = np.mean(contributions, axis=0)

    return {
        "sv": sv,
        "std_sv": np.std(contributions, axis=0) / np.sqrt(t - 1),
        "prop": sv / np.sum(sv),
        "computed_val": char_value_dict,
    }


# %% compute Shapley values with the truncated Monte-carlo method with a small bias correction


def interpol_trunc_MC(the_scenario, sv_accuracy=0.01, alpha=0.9, truncation=0.05):
    """Return the vector of approximated Shapley value corresponding to a list of node and a characteristic function using the truncated monte-carlo method with a small correction of the bias"""

    preprocessed_node_list = the_scenario.node_list
    n = len(preprocessed_node_list)

    # We store the value of the characteristic function in order to avoid recomputing it twice
    char_value_dict = {
        (): 0
    }  # the dictionary that will countain the values #here we suppose the characteristic function is 0 for the empty set

    # Return the characteristic function of the nodelist associated to the ensemble permut, without recomputing it if it was already computed
    def not_twice_characteristic(permut):
        # Sort permut
        permut = np.sort(permut)
        try:  # Return the characteristic_func(permut) if it was already computed
            return char_value_dict[tuple(permut)]
        except KeyError:  # Characteristic_func(permut) has not been computed yet, so we compute, store, and return characteristic_func(permut)
            small_node_list = np.array([preprocessed_node_list[i] for i in permut])
            char_value_dict[tuple(permut)] = fl_training.compute_test_score(
                small_node_list,
                the_scenario.epoch_count,
                the_scenario.x_esval,
                the_scenario.y_esval,
                the_scenario.x_test,
                the_scenario.y_test,
                the_scenario.is_early_stopping,
                save_folder=the_scenario.save_folder,
            )

            return char_value_dict[tuple(permut)]

    characteristic_all_node = not_twice_characteristic(
        np.arange(n)
    )  # Characteristic function on all nodes
    if n == 1:
        return {
            "sv": characteristic_all_node,
            "std_sv": np.array([0]),
            "prop": np.array([1]),
            "computed_val": char_value_dict,
        }
    else:
        contributions = np.array([[]])
        permutation = np.zeros(n)  # Store the current permutation
        t = 0
        q = -norm.ppf((1 - alpha) / 2, loc=0, scale=1)
        v_max = 0
        while (
            t < 100 or t < 4 * q ** 2 * v_max / (sv_accuracy) ** 2
        ):  # Check if the length of the confidence interval  is below the value of sv_accuracy*characteristic_all_node
            t += 1
            if t == 1:
                contributions = np.array([np.zeros(n)])
            else:
                contributions = np.vstack((contributions, np.zeros(n)))

            permutation = np.random.permutation(n)  # Store the current permutation
            char_nodelists = np.zeros(
                n + 1
            )  # Store the characteristic function on each ensemble built with the first elements of the permutation
            char_nodelists[-1] = characteristic_all_node
            first = True
            for j in range(n):
                # here we suppose the characteristic function is 0 for the empty set
                if abs(characteristic_all_node - char_nodelists[j]) < truncation:
                    if first:
                        size_of_rest = 0
                        for i in range(j, n):
                            size_of_rest += len(preprocessed_node_list[i].y_train)
                        first = False
                    size_of_S = len(preprocessed_node_list[j].y_train)
                    char_nodelists[j + 1] = (
                        char_nodelists[j]
                        + size_of_S / size_of_rest * characteristic_all_node
                    )
                else:
                    char_nodelists[j + 1] = not_twice_characteristic(
                        permutation[: j + 1]
                    )
                contributions[-1][permutation[j]] = (
                    char_nodelists[j + 1] - char_nodelists[j]
                )
            v_max = np.max(np.var(contributions, axis=0))
        shap = np.mean(contributions, axis=0)

    return {
        "sv": shap,
        "std_sv": np.std(contributions, axis=0) / np.sqrt(t - 1),
        "prop": shap / np.sum(shap),
        "computed_val": char_value_dict,
    }


# %% compute Shapley values with the importance sampling method


def IS_lin(the_scenario, sv_accuracy=0.01, alpha=0.95):
    """Return the vector of approximated Shapley value corresponding to a list of node and a characteristic function using the importance sampling method and a linear interpolation model."""

    preprocessed_node_list = the_scenario.node_list
    n = len(preprocessed_node_list)

    # We store the value of the characteristic function in order to avoid recomputing it twice
    char_value_dict = {(): 0}  # the dictionary that will countain the values

    # Return the characteristic function of the nodelist associated to the ensemble permut, without recomputing it if it was already computed
    def not_twice_characteristic(permut):
        # Sort permut
        permut = np.sort(permut)
        try:  # Return the characteristic_func(permut) if it was already computed
            return char_value_dict[tuple(permut)]
        except KeyError:  # Characteristic_func(permut) has not been computed yet, so we compute, store, and return characteristic_func(permut)
            small_node_list = np.array([preprocessed_node_list[i] for i in permut])
            char_value_dict[tuple(permut)] = fl_training.compute_test_score(
                small_node_list,
                the_scenario.epoch_count,
                the_scenario.x_esval,
                the_scenario.y_esval,
                the_scenario.x_test,
                the_scenario.y_test,
                the_scenario.is_early_stopping,
                save_folder=the_scenario.save_folder,
            )

            return char_value_dict[tuple(permut)]

    characteristic_all_node = not_twice_characteristic(
        np.arange(n)
    )  # Characteristic function on all nodes

    if n == 1:
        return {
            "sv": characteristic_all_node,
            "std_sv": np.array([0]),
            "prop": np.array([1]),
            "computed_val": char_value_dict,
        }
    else:

        # definition of the original density
        def prob(subset):
            lS = len(subset)
            return factorial(n - 1 - lS) * factorial(lS) / factorial(n)

        # definition of the approximation of the increment
        # ## compute the last and the first increments in performance (they are needed to compute the approximated increments)
        characteristic_no_nodes = 0
        last_increments = []
        first_increments = []
        for k in range(n):
            last_increments.append(
                characteristic_all_node
                - not_twice_characteristic(np.delete(np.arange(n), k))
            )
            first_increments.append(
                not_twice_characteristic(np.array([k])) - characteristic_no_nodes
            )

        # ## definition of the number of data in all datasets
        size_of_I = 0
        for node in preprocessed_node_list:
            size_of_I += len(node.y_train)

        def approx_increment(subset, k):
            assert k not in subset, "" + str(k) + "is not in " + str(subset) + ""
            small_node_list = np.array([preprocessed_node_list[i] for i in subset])
            # compute the size of subset : ||subset||
            size_of_S = 0
            for node in small_node_list:
                size_of_S += len(node.y_train)
            beta = size_of_S / size_of_I
            return (1 - beta) * first_increments[k] + beta * last_increments[k]

        # compute  the importance density
        # ## compute the renormalization constant of the importance density for all datatsets

        renorms = []
        for k in range(n):
            list_k = np.delete(np.arange(n), k)
            renorm = 0
            for length_combination in range(len(list_k) + 1):
                for subset in combinations(
                    list_k, length_combination
                ):  # could be avoided as   prob(np.array(subset))*np.abs(approx_increment(np.array(subset),j)) is constant in the combination
                    renorm += prob(np.array(subset)) * np.abs(
                        approx_increment(np.array(subset), k)
                    )
            renorms.append(renorm)

        # ## defines the importance density
        def g(subset, k):
            return (
                prob(np.array(subset))
                * np.abs(approx_increment(np.array(subset), k))
                / renorms[k]
            )

        # sampling
        t = 0
        q = -norm.ppf((1 - alpha) / 2, loc=0, scale=1)
        v_max = 0
        while (
            t < 100 or t < 4 * q ** 2 * v_max / (sv_accuracy) ** 2
        ):  # Check if the length of the confidence interval  is below the value of sv_accuracy*characteristic_all_node
            t += 1
            if t == 1:
                contributions = np.array([np.zeros(n)])
            else:
                contributions = np.vstack((contributions, np.zeros(n)))
            for k in range(n):
                u = np.random.uniform(0, 1, 1)[0]
                cumSum = 0
                list_k = np.delete(np.arange(n), k)
                for length_combination in range(len(list_k) + 1):
                    for subset in combinations(
                        list_k, length_combination
                    ):  # could be avoided as   prob(np.array(subset))*np.abs(approx_increment(np.array(subset),j)) is constant in the combination
                        cumSum += prob(np.array(subset)) * np.abs(
                            approx_increment(np.array(subset), k)
                        )
                        if cumSum / renorms[k] > u:
                            S = np.array(subset)
                            break
                    if cumSum / renorms[k] > u:
                        break
                SUk = np.append(S, k)
                increment = not_twice_characteristic(SUk) - not_twice_characteristic(S)
                contributions[t - 1][k] = (
                    increment * renorms[k] / np.abs(approx_increment(np.array(S), k))
                )
            v_max = np.max(np.var(contributions, axis=0))
        shap = np.mean(contributions, axis=0)

    return {
        "sv": shap,
        "std_sv": np.std(contributions, axis=0) / np.sqrt(t - 1),
        "prop": shap / np.sum(shap),
        "computed_val": char_value_dict,
    }


# %% compute Shapley values with the regression importance sampling method


def IS_reg(the_scenario, sv_accuracy=0.01, alpha=0.95):
    """Return the vector of approximated Shapley value corresponding to a list of node and a characteristic function using the importance sampling method and a regression model."""

    preprocessed_node_list = the_scenario.node_list
    n = len(preprocessed_node_list)
    characteristic_no_nodes = 0
    # We store the value of the characteristic function in order to avoid recomputing it twice
    char_value_dict = {
        (): characteristic_no_nodes
    }  # the dictionary that will countain the values
    # We store the value of the increment of characteristic function (they are use to built the approximation of increment)
    increments = np.array([])  # the dictionary that will countain the values
    for i in range(n):  # it is created with a for loop to avoid a pointer issue
        increments = np.append(increments, dict())

    # Return the characteristic function of the nodelist associated to the ensemble permut, without recomputing it if it was already computed
    def not_twice_characteristic(subset):
        # Sort permut
        subset = np.sort(subset)
        try:  # Return the characteristic_func(permut) if it was already computed
            char_value_dict[tuple(subset)]
        except KeyError:  # Characteristic_func(permut) has not been computed yet, so we compute, store, and return characteristic_func(permut)
            small_node_list = np.array([preprocessed_node_list[i] for i in subset])
            char_value_dict[tuple(subset)] = fl_training.compute_test_score(
                small_node_list,
                the_scenario.epoch_count,
                the_scenario.x_esval,
                the_scenario.y_esval,
                the_scenario.x_test,
                the_scenario.y_test,
                the_scenario.is_early_stopping,
                save_folder=the_scenario.save_folder,
            )
        # we add the new increments
        for i in range(n):
            if i in subset:
                subset_without_i = np.delete(subset, np.argwhere(subset == i))
                try:
                    increments[i][tuple(subset_without_i)] = (
                        char_value_dict[tuple(subset)]
                        - char_value_dict[tuple(subset_without_i)]
                    )
                except KeyError:
                    pass
            else:
                subset_with_i = np.sort(np.append(subset, i))
                try:
                    increments[i][tuple(subset)] = (
                        char_value_dict[tuple(subset_with_i)]
                        - char_value_dict[tuple(subset)]
                    )
                except KeyError:
                    pass
        return char_value_dict[tuple(subset)]

    if n < 4:
        # Initialize list of all players (nodes) indexes
        nodes_count = len(preprocessed_node_list)
        nodes_idx = np.arange(nodes_count)

        # Define all possible coalitions of players
        coalitions = [
            list(j)
            for i in range(len(nodes_idx))
            for j in combinations(nodes_idx, i + 1)
        ]

        # For each coalition, obtain value of characteristic function...
        # ... i.e.: train and evaluate model on nodes part of the given coalition
        characteristic_function = []

        for coalition in coalitions:
            characteristic_function.append(not_twice_characteristic(list(coalition)))
        # Compute exact Shapley Value for each node
        shap = sv.main(the_scenario.nodes_count, characteristic_function)
        return {
            "sv": np.array(shap),
            "std_sv": np.repeat(0.0, len(shap)),
            "prop": np.array(shap) / char_value_dict[tuple(np.arange(n))],
            "computed_val": char_value_dict,
        }
    else:

        # definition of the original density
        def prob(subset):
            lS = len(subset)
            return factorial(n - 1 - lS) * factorial(lS) / factorial(n)

        # definition of the approximation of the increment
        # ## compute some  increments
        permutation = np.random.permutation(n)
        for j in range(n):
            not_twice_characteristic(permutation[: j + 1])
        permutation = np.flip(permutation)
        for j in range(n):
            not_twice_characteristic(permutation[: j + 1])
        for k in range(n):
            permutation = np.append(permutation[-1], permutation[:-1])
            for j in range(n):
                not_twice_characteristic(permutation[: j + 1])

        # ## do the regressions

        ###### make the datasets
        def makedata(subset):
            # compute the size of subset : ||subset||
            small_node_list = np.array([preprocessed_node_list[i] for i in subset])
            size_of_S = 0
            for node in small_node_list:
                size_of_S += len(node.y_train)
            data = [size_of_S, size_of_S ** 2]
            return data

        datasets = []
        outputs = []
        for k in range(n):
            x = []
            y = []
            for subset, incr in increments[k].items():
                x.append(makedata(subset))
                y.append(incr)
            datasets.append(x)
            outputs.append(y)

        ###### fit the regressions
        models = []
        for k in range(n):
            model_k = LinearRegression()
            model_k.fit(datasets[k], outputs[k])
            models.append(model_k)

        # ##define the approximation
        def approx_increment(subset, k):
            return models[k].predict([makedata(subset)])[0]

        # compute  the importance density
        # ## compute the renormalization constant of the importance density for all datatsets

        renorms = []
        for k in range(n):
            list_k = np.delete(np.arange(n), k)
            renorm = 0
            for length_combination in range(len(list_k) + 1):
                for subset in combinations(
                    list_k, length_combination
                ):  # could be avoided as   prob(np.array(subset))*np.abs(approx_increment(np.array(subset),j)) is constant in the combination
                    renorm += prob(np.array(subset)) * np.abs(
                        approx_increment(np.array(subset), k)
                    )
            renorms.append(renorm)

        # ## defines the importance density
        def g(subset, k):
            return (
                prob(np.array(subset))
                * np.abs(approx_increment(np.array(subset), k))
                / renorms[k]
            )

        # sampling
        t = 0
        q = -norm.ppf((1 - alpha) / 2, loc=0, scale=1)
        v_max = 0
        while (
            t < 100 or t < 4 * q ** 2 * v_max / (sv_accuracy) ** 2
        ):  # Check if the length of the confidence interval  is below the value of sv_accuracy*characteristic_all_node
            t += 1
            if t == 1:
                contributions = np.array([np.zeros(n)])
            else:
                contributions = np.vstack((contributions, np.zeros(n)))
            for k in range(n):
                u = np.random.uniform(0, 1, 1)[0]
                cumSum = 0
                list_k = np.delete(np.arange(n), k)
                for length_combination in range(len(list_k) + 1):
                    for subset in combinations(
                        list_k, length_combination
                    ):  # could be avoided as   prob(np.array(subset))*np.abs(approx_increment(np.array(subset),j)) is constant in the combination
                        cumSum += prob(np.array(subset)) * np.abs(
                            approx_increment(np.array(subset), k)
                        )
                        if cumSum / renorms[k] > u:
                            S = np.array(subset)
                            break
                    if cumSum / renorms[k] > u:
                        break
                SUk = np.append(S, k)
                increment = not_twice_characteristic(SUk) - not_twice_characteristic(S)
                contributions[t - 1][k] = (
                    increment * renorms[k] / np.abs(approx_increment(np.array(S), k))
                )
            v_max = np.max(np.var(contributions, axis=0))
        shap = np.mean(contributions, axis=0)

    return {
        "sv": shap,
        "std_sv": np.std(contributions, axis=0) / np.sqrt(t - 1),
        "prop": shap / np.sum(shap),
        "computed_val": char_value_dict,
    }


# %% compute Shapley values with the Kriging adaptive importance sampling method


class krigingModel:
    def __init__(self, degre, covariance_func):
        self.X = np.array([[]])
        self.Y = np.array([[]])
        self.cov_f = covariance_func
        self.degre = degre
        self.beta = np.array([[]])
        self.H = np.array([[]])
        self.K = np.array([[]])
        self.invK = np.array([[]])

    def fit(self, X, Y):
        self.X = X
        self.Y = Y
        K = np.zeros((len(X), len(X)))
        H = np.zeros((len(X), self.degre + 1))
        for i, d in enumerate(X):
            for j, b in enumerate(X):
                K[i, j] = self.cov_f(d, b)
            for j in range(self.degre + 1):
                H[i, j] = np.sum(d) ** j
        self.H = H
        self.K = np.linalg.inv(K)
        self.invK = np.linalg.inv(K)
        Ht_invK_H = H.transpose().dot(self.invK).dot(H)
        self.beta = (
            np.linalg.inv(Ht_invK_H).dot(H.transpose()).dot(self.invK).dot(self.Y)
        )

    def predict(self, x):
        gx = []
        for i in range(self.degre + 1):
            gx.append(np.sum(x) ** i)
        gx = np.array(gx)
        cx = []
        for i in range(len(self.X)):
            cx.append([self.cov_f(self.X[i], x)])
        cx = np.array(cx)
        pred = gx.transpose().dot(self.beta) + cx.transpose().dot(self.invK).dot(
            self.Y - self.H.dot(self.beta)
        )
        return pred


def AIS_Kriging(the_scenario, sv_accuracy=0.01, alpha=0.95, update=50):
    """Return the vector of approximated Shapley value corresponding to a list of node and a characteristic function using the importance sampling method and a Kriging model."""

    preprocessed_node_list = the_scenario.node_list
    n = len(preprocessed_node_list)
    characteristic_no_nodes = 0
    # We store the value of the characteristic function in order to avoid recomputing it twice
    char_value_dict = {
        (): characteristic_no_nodes
    }  # the dictionary that will countain the values
    # We store the value of the increment of characteristic function (they are use to built the approximation of increment)
    increments = np.array([])  # the dictionary that will countain the values
    for i in range(n):  # it is created with a for loop to avoid a pointer issue
        increments = np.append(increments, dict())

    # Return the characteristic function of the nodelist associated to the ensemble permut, without recomputing it if it was already computed
    def not_twice_characteristic(subset):
        # Sort permut
        subset = np.sort(subset)
        try:  # Return the characteristic_func(permut) if it was already computed
            char_value_dict[tuple(subset)]
        except KeyError:  # Characteristic_func(permut) has not been computed yet, so we compute, store, and return characteristic_func(permut)
            small_node_list = np.array([preprocessed_node_list[i] for i in subset])
            char_value_dict[tuple(subset)] = fl_training.compute_test_score(
                small_node_list,
                the_scenario.epoch_count,
                the_scenario.x_esval,
                the_scenario.y_esval,
                the_scenario.x_test,
                the_scenario.y_test,
                the_scenario.is_early_stopping,
                save_folder=the_scenario.save_folder,
            )
        # we add the new increments
        for i in range(n):
            if i in subset:
                subset_without_i = np.delete(subset, np.argwhere(subset == i))
                try:
                    increments[i][tuple(subset_without_i)] = (
                        char_value_dict[tuple(subset)]
                        - char_value_dict[tuple(subset_without_i)]
                    )
                except KeyError:
                    pass
            else:
                subset_with_i = np.sort(np.append(subset, i))
                try:
                    increments[i][tuple(subset)] = (
                        char_value_dict[tuple(subset_with_i)]
                        - char_value_dict[tuple(subset)]
                    )
                except KeyError:
                    pass
        return char_value_dict[tuple(subset)]

    # definition of the original density
    def prob(subset):
        lS = len(subset)
        return factorial(n - 1 - lS) * factorial(lS) / factorial(n)

    #     definition of the approximation of the increment
    ## compute some  increments to fuel the Kriging
    S = np.arange(n)
    not_twice_characteristic(S)
    for k1 in range(n):
        for k2 in range(n):
            S = np.array([k1])
            not_twice_characteristic(S)
            S = np.delete(np.arange(n), [k1])
            not_twice_characteristic(S)
            if k1 != k2:
                S = np.array([k1, k2])
                not_twice_characteristic(S)
                S = np.delete(np.arange(n), [k1, k2])
                not_twice_characteristic(S)

    # ## do the regressions

    def make_coordinate(subset, k):
        assert k not in subset
        # compute the size of subset : ||subset||
        coordinate = np.zeros(n)
        small_node_list = np.array([preprocessed_node_list[i] for i in subset])
        for node, i in zip(small_node_list, subset):
            coordinate[i] = len(node.y_train)
        coordinate = np.delete(coordinate, k)
        return coordinate

    def dist(x1, x2):
        return np.sqrt(np.sum((x1 - x2) ** 2))

    # make the covariance functions
    phi = np.zeros(n)
    cov = []
    for k in range(n):
        phi[k] = np.median(make_coordinate(np.delete(np.arange(n), k), k))

        def covk(x1, x2):
            return np.exp(-dist(x1, x2) ** 2 / phi[k] ** 2)

        cov.append(covk)

    def make_models():
        ###### make the datasets

        datasets = []
        outputs = []
        for k in range(n):
            x = []
            y = []
            for subset, incr in increments[k].items():
                x.append(make_coordinate(subset, k))
                y.append(incr)
            datasets.append(x)
            outputs.append(y)
        ###### fit the kriging
        models = []
        for k in range(n):
            model_k = krigingModel(2, cov[k])
            model_k.fit(datasets[k], outputs[k])
            models.append(model_k)
        all_models.append(models)

    # ##define the approximation
    def approx_increment(subset, k, j):
        return all_models[j][k].predict(make_coordinate(subset, k))[0]

    # sampling
    t = 0
    q = -norm.ppf((1 - alpha) / 2, loc=0, scale=1)
    v_max = 0
    all_renorms = []
    all_models = []
    Subsets = []  # created like this to avoid pointer issue
    while (
        t < 100 or t < 4 * q ** 2 * v_max / (sv_accuracy) ** 2
    ):  # Check if the length of the confidence interval  is below the value of sv_accuracy*characteristic_all_node
        if t == 0:
            contributions = np.array([np.zeros(n)])
        else:
            contributions = np.vstack((contributions, np.zeros(n)))
        subsets = []
        if t % update == 0:  # renew the importance density g
            j = t // update
            make_models()
            # ## compute the renormalization constant of the new importance density for all datatsets
            renorms = []
            for k in range(n):
                list_k = np.delete(np.arange(n), k)
                renorm = 0
                for length_combination in range(len(list_k) + 1):
                    for subset in combinations(
                        list_k, length_combination
                    ):  # could be avoided as   prob(np.array(subset))*np.abs(approx_increment(np.array(subset),j)) is constant in the combination
                        renorm += prob(np.array(subset)) * np.abs(
                            approx_increment(np.array(subset), k, j)
                        )
                renorms.append(renorm)
            all_renorms.append(renorms)

        # generate the new increments(subset)
        for k in range(n):
            u = np.random.uniform(0, 1, 1)[0]
            cumSum = 0
            list_k = np.delete(np.arange(n), k)
            for length_combination in range(len(list_k) + 1):
                for subset in combinations(
                    list_k, length_combination
                ):  # could be avoided as   prob(np.array(subset))*np.abs(approx_increment(np.array(subset),j)) is constant in the combination
                    cumSum += prob(np.array(subset)) * np.abs(
                        approx_increment(np.array(subset), k, j)
                    )
                    if cumSum / all_renorms[j][k] > u:
                        S = np.array(subset)
                        subsets.append(S)
                        break
                if cumSum / all_renorms[j][k] > u:
                    break
            SUk = np.append(S, k)
            increment = not_twice_characteristic(SUk) - not_twice_characteristic(S)
            contributions[t - 1][k] = (
                increment * all_renorms[j][k] / np.abs(approx_increment(S, k, j))
            )
        Subsets.append(subsets)
        shap = np.mean(contributions, axis=0)
        # calcul des variances
        v_max = np.max(np.var(contributions, axis=0))
        t += 1
    return {
        "sv": shap,
        "std_sv": np.std(contributions, axis=0) / np.sqrt(t - 1),
        "prop": shap / np.sum(shap),
        "computed_val": char_value_dict,
    }


# %% compute Shapley values with the stratified sampling method


def Stratified_MC(the_scenario, sv_accuracy=0.01, alpha=0.95):
    """Return the vector of approximated Shapley values using the stratified monte-carlo method."""

    preprocessed_node_list = the_scenario.node_list
    N = len(preprocessed_node_list)

    # We store the value of the characteristic function in order to avoid recomputing it twice
    char_value_dict = {(): 0}  # the dictionary that will countain the values

    # Return the characteristic function of the nodelist associated to the ensemble permut, without recomputing it if it was already computed
    def not_twice_characteristic(permut):
        # Sort permut
        permut = np.sort(permut)
        try:  # Return the characteristic_func(permut) if it was already computed
            return char_value_dict[tuple(permut)]
        except KeyError:  # Characteristic_func(permut) has not been computed yet, so we compute, store, and return characteristic_func(permut)
            small_node_list = np.array([preprocessed_node_list[i] for i in permut])
            char_value_dict[tuple(permut)] = fl_training.compute_test_score(
                small_node_list,
                the_scenario.epoch_count,
                the_scenario.x_esval,
                the_scenario.y_esval,
                the_scenario.x_test,
                the_scenario.y_test,
                the_scenario.is_early_stopping,
                save_folder=the_scenario.save_folder,
            )

            return char_value_dict[tuple(permut)]

    characteristic_all_node = not_twice_characteristic(
        np.arange(N)
    )  # Characteristic function on all nodes

    if N == 1:
        return {
            "sv": characteristic_all_node,
            "std_sv": np.array([0]),
            "prop": np.array([1]),
            "computed_val": char_value_dict,
        }
    else:
        # sampling
        gamma = 0.2
        beta = 0.0075
        t = 0
        sigma = np.zeros((N, N))
        mu = np.zeros((N, N))
        e = 0.0
        q = -norm.ppf((1 - alpha) / 2, loc=0, scale=1)
        v_max = 0
        continuer = []
        contributions = []
        for k in range(N):
            contributions.append(list())
            continuer.append(list())
        for k in range(N):
            for strata in range(N):
                contributions[k].append(list())
                continuer[k].append(True)
        while (
            np.any(continuer) or (sv_accuracy) ** 2 < 4 * q ** 2 * v_max
        ):  # Check if the length of the confidence interval  is below the value of sv_accuracy*characteristic_all_node
            t += 1
            print(t)
            print(continuer)
            print(4 * q ** 2 * v_max)
            e = (
                1
                + 1 / (1 + np.exp(gamma / beta))
                - 1 / (1 + np.exp(-(t - gamma * N) / (beta * N)))
            )
            for k in range(N):
                list_k = np.delete(np.arange(N), k)
                # select the strata to add an increment
                if np.sum(sigma[k]) == 0:
                    p = np.repeat(1 / N, N)
                else:
                    p = np.repeat(1 / N, N) * (1 - e) + sigma[k] / np.sum(sigma[k]) * e

                strata = np.random.choice(np.arange(N), 1, p=p)[0]
                # generate the increment
                u = np.random.uniform(0, 1, 1)[0]
                cumSum = 0
                for subset in combinations(list_k, strata):
                    cumSum += (
                        factorial(N - 1 - strata) * factorial(strata) / factorial(N - 1)
                    )
                    if cumSum > u:
                        S = np.array(subset, dtype=int)
                        break
                SUk = np.append(S, k)
                increment = not_twice_characteristic(SUk) - not_twice_characteristic(S)
                contributions[k][strata].append(increment)
                # compute sthe standard deviation and means
                sigma[k, strata] = np.std(contributions[k][strata])
                mu[k, strata] = np.mean(contributions[k][strata])
            shap = np.mean(mu, axis=0)
            var = np.zeros(N)  # variance of the
            for k in range(N):
                for strata in range(N):
                    n_k_strata = len(contributions[k][strata])
                    var[k] += sigma[k, strata] ** 2 / n_k_strata
                    if n_k_strata > 20:
                        continuer[k][strata] = False
                var[k] /= N ** 2
            v_max = np.max(var)

    return {
        "sv": shap,
        "std_sv": np.sqrt(var),
        "prop": shap / np.sum(shap),
        "computed_val": char_value_dict,
    }


 <|MERGE_RESOLUTION|>--- conflicted
+++ resolved
@@ -19,10 +19,6 @@
 # %% Compute independent performance scores of models trained independently on each node
 
 
-<<<<<<< HEAD
-def compute_independent_scores(node_list, epoch_count, collaborative_score):
-    fit_count=0
-=======
 def compute_independent_scores(
     node_list,
     epoch_count,
@@ -32,7 +28,6 @@
     global_y_test,
 ):
 
->>>>>>> 0e1d9d88
     print(
         "\n# Launching computation of perf. scores of models trained independently on each node"
     )
@@ -59,13 +54,8 @@
 # %% Generalization of Shapley Value computation
 
 
-<<<<<<< HEAD
-def compute_SV(node_list, epoch_count, x_esval, y_esval, x_test, y_test):
-    fit_count=0
-=======
 def compute_SV(node_list, epoch_count, x_val_global, y_val_global, x_test, y_test):
 
->>>>>>> 0e1d9d88
     print("\n# Launching computation of Shapley Value of all nodes")
 
     # Initialize list of all players (nodes) indexes
