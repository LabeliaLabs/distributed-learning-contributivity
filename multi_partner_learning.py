# -*- coding: utf-8 -*-
"""
Functions for model training and evaluation (single-partner and multi-partner cases)
"""

import os
from timeit import default_timer as timer
import pickle
import keras
from keras.backend.tensorflow_backend import clear_session
from keras.callbacks import EarlyStopping
from keras.models import Model
from keras.layers import Dense
from keras.layers.merge import concatenate
import numpy as np
import matplotlib.pyplot as plt
import operator
from loguru import logger

import constants


class MultiPartnerLearning:
<<<<<<< HEAD
    def __init__(
        self,
        partners_list,
        epoch_count,
        minibatch_count,
        dataset,
        multi_partner_learning_approach,
        epoch_count_for_meta_model=0,
        aggregation_weighting="uniform",
        is_early_stopping=True,
        is_save_data=False,
        save_folder="",
    ):
=======

    def __init__(self,
                 partners_list,
                 epoch_count,
                 minibatch_count,
                 dataset,
                 multi_partner_learning_approach,
                 aggregation_weighting="uniform",
                 is_early_stopping=True,
                 is_save_data=False,
                 save_folder="",
                 ):
>>>>>>> 0357c1b6

        # Attributes related to partners
        self.partners_list = partners_list
        self.partners_count = len(partners_list)

        # Attributes related to the data and the model
        self.val_data = (dataset.x_val, dataset.y_val)
        self.test_data = (dataset.x_test, dataset.y_test)
        self.generate_new_model = dataset.generate_new_model
        self.num_classes = dataset.num_classes

        # Attributes related to the multi-partner learning approach
        self.learning_approach = multi_partner_learning_approach
        self.aggregation_weighting = aggregation_weighting

        # Attributes related to iterating at different levels
        self.epoch_count = epoch_count
        self.epoch_index = 0
        self.minibatch_count = minibatch_count
        self.minibatch_index = 0
        self.is_early_stopping = is_early_stopping
        self.epoch_count_for_meta_model = epoch_count_for_meta_model

        # Attributes for storing intermediate artefacts and results
        self.minibatched_x_train = [None] * self.partners_count
        self.minibatched_y_train = [None] * self.partners_count
        self.aggregation_weights = []
        self.models_weights_list = [None] * self.partners_count
        self.scores_last_learning_round = [None] * self.partners_count
        self.score_matrix_per_partner = np.nan * np.zeros(
            shape=(self.epoch_count, self.minibatch_count, self.partners_count)
        )
        self.score_matrix_collective_models = np.nan * np.zeros(
            shape=(self.epoch_count, self.minibatch_count + 1)
        )
        self.loss_collective_models = []
        self.test_score = None
        self.nb_epochs_done = int
        self.is_save_data = is_save_data
        self.save_folder = save_folder
        self.learning_computation_time = None

        logger.debug("MultiPartnerLearning object instantiated.")

    def train_single_model(self, partner):
        # first check if the model was not already trained
        if not partner.model_weights:
            # Initialize model
            model = self.generate_new_model()

            # Set if early stopping if needed
            cb = []
            if self.is_early_stopping:
                es = EarlyStopping(
                    monitor="val_loss",
                    mode="min",
                    verbose=0,
                    patience=constants.PATIENCE,
                )
                cb.append(es)

            # Train model
            logger.info(f"   Training model on partner with id #{partner.id}")
            model.fit(
                partner.x_train,
                partner.y_train,
                batch_size=partner.batch_size,
                epochs=self.epoch_count,
                verbose=0,
                validation_data=self.val_data,
                callbacks=cb,
            )
            # Store the weights of the model
            partner.model_weights = model.get_weights()

            self.nb_epochs_done = (
                (es.stopped_epoch + 1) if es.stopped_epoch != 0 else self.epoch_count
            )

            return model
        else:
            return self.build_model_from_weights(partner.model_weights)

    def make_stacked_meta_model(self, meta_model_hidden_dim=10):

        logger.info("## Model ensembling approach - Creating the meta-model")

        # Create a list with an independently trained model for each partner
        list_of_models = []
        for partner in self.partners_list:
            list_of_models.append(self.train_single_model(partner))

        # Update all layers in all models to not be trainable
        for i in range(len(list_of_models)):
            model = list_of_models[i]
            for layer in model.layers:
                layer.trainable = False  # Make it not trainable
                layer.name = f"ensemble_{i+1}_{layer.name}"  # Rename it to avoid 'unique layer name' issue

        # Define multi-headed input
        ensemble_visible = [model.input for model in list_of_models]

        # Concatenate merge output from each model
        ensemble_outputs = [model.output for model in list_of_models]
        merge = concatenate(ensemble_outputs)
        hidden = Dense(meta_model_hidden_dim, activation="relu")(merge)
        output = Dense(self.num_classes, activation="softmax")(hidden)
        meta_model = Model(inputs=ensemble_visible, outputs=output)

        # Compile the meta-model
        meta_model.compile(
            loss="categorical_crossentropy", optimizer="adam", metrics=["accuracy"]
        )

        return meta_model

    def compute_test_score_with_stacking(self):
        # Clear Keras' old models
        clear_session()
        # First, if only one partner, fall back to dedicated single partner function
        if self.partners_count == 1:
            return self.compute_test_score_for_single_partner(self.partners_list[0])

        logger.info(
            f"## Training and evaluating stacked model on partners with ids: {['#' + str(p.id) for p in self.partners_list]}"
        )
        start = timer()
        x_val, y_val = self.val_data
        x_test, y_test = self.test_data
        meta_model = self.make_stacked_meta_model(
            meta_model_hidden_dim=self.num_classes
        )
        logger.info("## Meta-model compiled.")

        # Prepare input data
        x_val_extended = [x_val for _ in range(len(meta_model.input))]

        # Fit model
        logger.info("## Fitting the meta-model...")
        meta_model.fit(
            x_val_extended, y_val, epochs=self.epoch_count_for_meta_model, verbose=0
        )

        # Prepare test data
        x_test_extended = [x_test for _ in range(len(meta_model.input))]

        # Evaluate trained model
        logger.info("## Evaluating the meta-model...")
        model_evaluation = meta_model.evaluate(
            x_test_extended, y_test, batch_size=constants.DEFAULT_BATCH_SIZE, verbose=0
        )
        logger.info(
            f"   Model evaluation on test data: "
            f"{list(zip(meta_model.metrics_names, ['%.3f' % elem for elem in model_evaluation]))}"
        )
        self.test_score = model_evaluation[1]  # 0 is for the loss
        end = timer()
        self.learning_computation_time = end - start

    def compute_test_score_for_single_partner(self, partner):
        """ Compute the score on test data of a model trained on a single partner"""

        start = timer()
        logger.info(
            f"## Training and evaluating model on partner with id #{partner.id}"
        )

<<<<<<< HEAD
        model = self.train_single_model(partner)
        
        
        # Reference a testset according to the scenario configuration
        x_test, y_test = self.test_data 
            
=======
        # Reference the testset according to the scenario configuration
        x_test, y_test = self.test_data
>>>>>>> 0357c1b6

        # Evaluate trained model
        model_evaluation = model.evaluate(
            x_test, y_test, batch_size=constants.DEFAULT_BATCH_SIZE, verbose=0
        )
        logger.info(
            f"   Model evaluation on test data: "
            f"{list(zip(model.metrics_names, ['%.3f' % elem for elem in model_evaluation]))}"
        )

        # Save model score on test data
        self.test_score = model_evaluation[1]  # 0 is for the loss

        end = timer()
        self.learning_computation_time = end - start

    def compute_federated_test_score(self):
        """Return the score on test data of a final aggregated model trained in a federated way on each partner"""

        start = timer()

        partners_list = self.partners_list
        partners_count = self.partners_count

        epoch_count = self.epoch_count
        minibatch_count = self.minibatch_count
        is_early_stopping = self.is_early_stopping

        x_val, y_val = self.val_data
        x_test, y_test = self.test_data

        # First, if only one partner, fall back to dedicated single partner function
        if partners_count == 1:
            return self.compute_test_score_for_single_partner(partners_list[0])

        # Else, continue onto a federated learning procedure
        partners_list = sorted(partners_list, key=operator.attrgetter("id"))
        logger.info(
            f"## Training and evaluating model on partners with ids: {['#' + str(p.id) for p in partners_list]}"
        )

        # Initialize variables
        model_to_evaluate, sequentially_trained_model = None, None
        if self.learning_approach in ["seq-pure", "seq-with-final-agg"]:
            sequentially_trained_model = self.generate_new_model()

        # Train model (iterate for each epoch and mini-batch)
        for epoch_index in range(epoch_count):

            self.epoch_index = epoch_index

            # Clear Keras' old models (except if the approach is sequential and the model has to persist across epochs)
            if self.learning_approach not in ["seq-pure", "seq-with-final-agg"]:
                clear_session()

            # Split the train dataset in mini-batches
            self.split_in_minibatches()

            # Iterate over mini-batches and train
            for minibatch_index in range(minibatch_count):

                self.minibatch_index = minibatch_index

                if self.learning_approach == "fedavg":
                    self.compute_collaborative_round_fedavg()

                elif self.learning_approach in ["seq-pure", "seq-with-final-agg"]:
                    self.compute_collaborative_round_sequential(
                        sequentially_trained_model
                    )

                elif self.learning_approach == "seqavg":
                    self.compute_collaborative_round_seqavg()

            # At the end of each epoch, evaluate the model for early stopping on a global validation set
            self.prepare_aggregation_weights()
            if self.learning_approach == "seq-pure":
                model_to_evaluate = sequentially_trained_model
            elif self.learning_approach in ["fedavg", "seq-with-final-agg", "seqavg"]:
                model_to_evaluate = self.build_model_from_weights(
                    self.aggregate_model_weights()
                )
            model_evaluation = model_to_evaluate.evaluate(
                x_val, y_val, batch_size=constants.DEFAULT_BATCH_SIZE, verbose=0,
            )

            current_val_loss = model_evaluation[0]
            current_val_metric = model_evaluation[1]

            self.score_matrix_collective_models[
                epoch_index, minibatch_count
            ] = current_val_metric
            self.loss_collective_models.append(current_val_loss)

            logger.info(
                f"   Model evaluation at the end of the epoch: "
                f"{['%.3f' % elem for elem in model_evaluation]}"
            )

            logger.debug("      Checking if early stopping criteria are met:")
            if is_early_stopping:
                # Early stopping parameters
                if (
                    epoch_index >= constants.PATIENCE
                    and current_val_loss
                    > self.loss_collective_models[-constants.PATIENCE]
                ):
                    logger.debug(
                        "         -> Early stopping criteria are met, stopping here."
                    )
                    break
                else:
                    logger.debug(
                        "         -> Early stopping criteria are not met, continuing with training."
                    )

        # After last epoch or if early stopping was triggered, evaluate model on the global testset
        logger.info("### Evaluating model on test data:")
        model_evaluation = model_to_evaluate.evaluate(
            x_test, y_test, batch_size=constants.DEFAULT_BATCH_SIZE, verbose=0
        )
        logger.info(f"   Model metrics names: {model_to_evaluate.metrics_names}")
        logger.info(
            f"   Model metrics values: {['%.3f' % elem for elem in model_evaluation]}"
        )
        self.test_score = model_evaluation[1]  # 0 is for the loss
        self.nb_epochs_done = self.epoch_index + 1

        # Plot training history # TODO: move the data saving and plotting in dedicated functions
        if self.is_save_data:
            self.save_data()

        logger.info("Training and evaluation on multiple partners: done.")
        end = timer()
        self.learning_computation_time = end - start

    def save_data(self):
        """Save figures, losses and metrics to disk"""

        history_data = {}
        history_data["loss_collective_models"] = self.loss_collective_models
        history_data["score_matrix_per_partner"] = self.score_matrix_per_partner
        history_data[
            "score_matrix_collective_models"
        ] = self.score_matrix_collective_models
        with open(self.save_folder / "history_data.p", "wb") as f:
            pickle.dump(history_data, f)

        if not os.path.exists(self.save_folder / "graphs/"):
            os.makedirs(self.save_folder / "graphs/")
        plt.figure()
        plt.plot(self.loss_collective_models)
        plt.ylabel("Loss")
        plt.xlabel("Epoch")
        plt.savefig(self.save_folder / "graphs/federated_training_loss.png")
        plt.close()

        plt.figure()
        plt.plot(
            self.score_matrix_collective_models[
                : self.epoch_index + 1, self.minibatch_count
            ]
        )
        plt.ylabel("Accuracy")
        plt.xlabel("Epoch")
        # plt.yscale('log')
        plt.ylim([0, 1])
        plt.savefig(self.save_folder / "graphs/federated_training_acc.png")
        plt.close()

        plt.figure()
        plt.plot(
            self.score_matrix_per_partner[
                : self.epoch_index + 1, self.minibatch_count - 1,
            ]
        )
        plt.title("Model accuracy")
        plt.ylabel("Accuracy")
        plt.xlabel("Epoch")
        plt.legend(["partner " + str(i) for i in range(self.partners_count)])
        # plt.yscale('log')
        plt.ylim([0, 1])
        plt.savefig(self.save_folder / "graphs/all_partners.png")
        plt.close()

    def compute_collaborative_round_fedavg(self):
        """Proceed to a collaborative round with a federated averaging approach"""

        logger.debug("Start new fedavg collaborative round ...")

        # Initialize variables
        epoch_index, minibatch_index = self.epoch_index, self.minibatch_index
        is_very_first_minibatch = epoch_index == 0 and minibatch_index == 0
        x_val, y_val = self.val_data

        # Starting model for each partner is the aggregated model from the previous mini-batch iteration
        if (
            is_very_first_minibatch
        ):  # Except for the very first mini-batch where it is a new model
            logger.debug(
                f"(fedavg) Very first minibatch of epoch n°{epoch_index}, init new models for each partner"
            )
            partners_model_list_for_iteration = self.init_with_new_models()
        else:
            logger.debug(
                f"(fedavg) Minibatch n°{minibatch_index} of epoch n°{epoch_index}, "
                f"init aggregated model for each partner with models from previous round"
            )
            partners_model_list_for_iteration = self.init_with_agg_models()

        # Evaluate and store accuracy of mini-batch start model
        model_to_evaluate = partners_model_list_for_iteration[0]
        model_evaluation = model_to_evaluate.evaluate(
            x_val, y_val, batch_size=constants.DEFAULT_BATCH_SIZE, verbose=0
        )
        self.score_matrix_collective_models[
            epoch_index, minibatch_index
        ] = model_evaluation[1]

        # Iterate over partners for training each individual model
        for partner_index, partner in enumerate(self.partners_list):

            # Reference the partner's model
            partner_model = partners_model_list_for_iteration[partner_index]

            # Train on partner local data set
            train_data_for_fit_iteration = (
                self.minibatched_x_train[partner_index][minibatch_index],
                self.minibatched_y_train[partner_index][minibatch_index],
            )
            history = self.collaborative_round_fit(
                partner_model,
                train_data_for_fit_iteration,
                self.val_data,
                partner.batch_size,
            )

            # Log results of the round
            self.log_collaborative_round_partner_result(
                partner, partner_index, history.history["val_accuracy"][0]
            )

            # Update the partner's model in the models' list
            self.models_weights_list[partner_index] = partner_model.get_weights()

            # Update iterative results
            self.update_iterative_results(partner_index, history)

        logger.debug("End of fedavg collaborative round.")

    def compute_collaborative_round_sequential(self, sequentially_trained_model):
        """Proceed to a collaborative round with a sequential approach"""

        logger.debug("Start new sequential collaborative round ...")

        # Initialize variables
        epoch_index, minibatch_index = self.epoch_index, self.minibatch_index
        is_last_round = minibatch_index == self.minibatch_count - 1
        x_val, y_val = self.val_data

        # Evaluate and store accuracy of mini-batch start model
        model_evaluation = sequentially_trained_model.evaluate(
            x_val, y_val, batch_size=constants.DEFAULT_BATCH_SIZE, verbose=0
        )
        self.score_matrix_collective_models[
            epoch_index, minibatch_index
        ] = model_evaluation[1]

        # Iterate over partners for training the model sequentially
        shuffled_indexes = np.random.permutation(self.partners_count)
        logger.debug(
            f"(seq) Shuffled order for this sequential collaborative round: {shuffled_indexes}"
        )
        for for_loop_idx, partner_index in enumerate(shuffled_indexes):

            partner = self.partners_list[partner_index]

            # Train on partner local data set
            train_data_for_fit_iteration = (
                self.minibatched_x_train[partner_index][minibatch_index],
                self.minibatched_y_train[partner_index][minibatch_index],
            )
            history = self.collaborative_round_fit(
                sequentially_trained_model,
                train_data_for_fit_iteration,
                self.val_data,
                partner.batch_size,
            )

            # Log results of the round
            self.log_collaborative_round_partner_result(
                partner, for_loop_idx, history.history["val_accuracy"][0]
            )

            # On final collaborative round, save the partner's model in the models' list
            if is_last_round:
                self.models_weights_list[
                    partner_index
                ] = sequentially_trained_model.get_weights()

            # Update iterative results
            self.update_iterative_results(partner_index, history)

        logger.debug("End of sequential collaborative round.")

    def compute_collaborative_round_seqavg(self):
        """Proceed to a collaborative round with a sequential averaging approach"""

        logger.debug("Start new seqavg collaborative round ...")

        # Initialize variables
        epoch_index, minibatch_index = self.epoch_index, self.minibatch_index
        is_very_first_minibatch = epoch_index == 0 and minibatch_index == 0
        x_val, y_val = self.val_data

        # Starting model for each partner is the aggregated model from the previous collaborative round
        if (
            is_very_first_minibatch
        ):  # Except for the very first mini-batch where it is a new model
            logger.debug(
                f"(seqavg) Very first minibatch, init a new model for the round"
            )
            model_for_round = self.generate_new_model()
        else:
            logger.debug(
                f"(seqavg) Minibatch n°{minibatch_index} of epoch n°{epoch_index}, "
                f"init model by aggregating models from previous round"
            )
            model_for_round = self.init_with_agg_model()

        # Evaluate and store accuracy of mini-batch start model
        model_evaluation = model_for_round.evaluate(
            x_val, y_val, batch_size=constants.DEFAULT_BATCH_SIZE, verbose=0
        )
        self.score_matrix_collective_models[
            epoch_index, minibatch_index
        ] = model_evaluation[1]

        # Iterate over partners for training each individual model
        shuffled_indexes = np.random.permutation(self.partners_count)
        logger.debug(
            f"(seqavg) Shuffled order for this seqavg collaborative round: {shuffled_indexes}"
        )
        for for_loop_idx, partner_index in enumerate(shuffled_indexes):

            partner = self.partners_list[partner_index]

            # Train on partner local data set
            train_data_for_fit_iteration = (
                self.minibatched_x_train[partner_index][minibatch_index],
                self.minibatched_y_train[partner_index][minibatch_index],
            )
            history = self.collaborative_round_fit(
                model_for_round,
                train_data_for_fit_iteration,
                self.val_data,
                partner.batch_size,
            )

            # Log results
            self.log_collaborative_round_partner_result(
                partner, for_loop_idx, history.history["val_accuracy"][0]
            )

            # Save the partner's model in the models' list
            self.models_weights_list[partner_index] = model_for_round.get_weights()

            # Update iterative results
            self.update_iterative_results(partner_index, history)

        logger.debug("End of seqavg collaborative round.")

    def split_in_minibatches(self):
        """Split the dataset passed as argument in mini-batches"""

        # Create the indices where to split
        split_indices = np.arange(1, self.minibatch_count + 1) / self.minibatch_count

        # Iterate over all partners and split their datasets
        for partner_index, partner in enumerate(self.partners_list):
            # Shuffle the dataset
            idx = np.random.permutation(len(partner.x_train))
            x_train, y_train = partner.x_train[idx], partner.y_train[idx]

            # Split the samples and labels
            self.minibatched_x_train[partner_index] = np.split(
                x_train, (split_indices[:-1] * len(x_train)).astype(int)
            )
            self.minibatched_y_train[partner_index] = np.split(
                y_train, (split_indices[:-1] * len(y_train)).astype(int)
            )

    def prepare_aggregation_weights(self):
        """Returns a list of weights for the weighted average aggregation of model weights"""

        if self.aggregation_weighting == "uniform":
            self.aggregation_weights = [1 / self.partners_count] * self.partners_count
        elif self.aggregation_weighting == "data_volume":
            partners_sizes = [len(partner.x_train) for partner in self.partners_list]
            self.aggregation_weights = partners_sizes / np.sum(partners_sizes)
        elif self.aggregation_weighting == "local_score":
            self.aggregation_weights = self.scores_last_learning_round / np.sum(
                self.scores_last_learning_round
            )
        else:
            raise NameError(
                "The aggregation_weighting value ["
                + self.aggregation_weighting
                + "] is not recognized."
            )

    def aggregate_model_weights(self):
        """Aggregate model weights from the list of models, with a weighted average"""

        weights_per_layer = list(zip(*self.models_weights_list))
        new_weights = list()

        for weights_for_layer in weights_per_layer:
            avg_weights_for_layer = np.average(
                np.array(weights_for_layer), axis=0, weights=self.aggregation_weights
            )
            new_weights.append(list(avg_weights_for_layer))

        return new_weights

    def build_model_from_weights(self, new_weights):
        """Generate a new model initialized with weights passed as arguments"""

        new_model = self.generate_new_model()
        new_model.set_weights(new_weights)
        new_model.compile(
            loss=keras.losses.categorical_crossentropy,
            optimizer="adam",
            metrics=["accuracy"],
        )

        return new_model

    def init_with_new_models(self):
        """Return a list of newly generated models, one per partner"""

        # Init a list to receive a new model for each partner
        partners_model_list = []

        # Generate a new model and add it to the list
        new_model = self.generate_new_model()
        partners_model_list.append(new_model)

        # For each remaining partner, duplicate the new model and add it to the list
        new_model_weights = new_model.get_weights()
        for i in range(len(self.partners_list) - 1):
            partners_model_list.append(self.build_model_from_weights(new_model_weights))

        return partners_model_list

    def init_with_agg_model(self):
        """Return a new model aggregating models from model_list"""

        self.prepare_aggregation_weights()
        return self.build_model_from_weights(self.aggregate_model_weights())

    def init_with_agg_models(self):
        """Return a list with the aggregated model duplicated for each partner"""

        self.prepare_aggregation_weights()
        partners_model_list = []
        for partner in self.partners_list:
            partners_model_list.append(
                self.build_model_from_weights(self.aggregate_model_weights())
            )
        return partners_model_list

    @staticmethod
    def collaborative_round_fit(model_to_fit, train_data, val_data, batch_size):
        """Fit the model with arguments passed as parameters and returns the history object"""

        x_train, y_train = train_data
        history = model_to_fit.fit(
            x_train,
            y_train,
            batch_size=batch_size,
            epochs=1,
            verbose=0,
            validation_data=val_data,
        )

        return history

    def log_collaborative_round_partner_result(
        self, partner, partner_index, validation_score
    ):
        """Print the validation accuracy of the collaborative round"""

        epoch_nb_str = f"Epoch {str(self.epoch_index).zfill(2)}/{str(self.epoch_count - 1).zfill(2)}"
        mb_nb_str = f"Minibatch {str(self.minibatch_index).zfill(2)}/{str(self.minibatch_count - 1).zfill(2)}"
        partner_id_str = (
            f"Partner id #{partner.id} ({partner_index}/{self.partners_count - 1})"
        )
        val_acc_str = f"{round(validation_score, 2)}"

        logger.debug(
            f"{epoch_nb_str} > {mb_nb_str} > {partner_id_str} > val_acc: {val_acc_str}"
        )

    def update_iterative_results(self, partner_index, fit_history):
        """Update the results arrays with results from the collaboration round"""

        validation_score = fit_history.history["val_accuracy"][0]

        self.scores_last_learning_round[
            partner_index
        ] = validation_score  # TO DO check if coherent

        # At the end of each mini-batch, for each partner, populate the score matrix per partner
        self.score_matrix_per_partner[
            self.epoch_index, self.minibatch_index, partner_index
        ] = validation_score


def init_multi_partner_learning_from_scenario(scenario, is_save_data=True):

    mpl = MultiPartnerLearning(
        scenario.partners_list,
        scenario.epoch_count,
        scenario.minibatch_count,
        scenario.dataset,
        scenario.multi_partner_learning_approach,
        scenario.epoch_count_for_meta_model,
        scenario.aggregation_weighting,
        scenario.is_early_stopping,
        is_save_data,
        scenario.save_folder,
    )

    return mpl<|MERGE_RESOLUTION|>--- conflicted
+++ resolved
@@ -21,7 +21,6 @@
 
 
 class MultiPartnerLearning:
-<<<<<<< HEAD
     def __init__(
         self,
         partners_list,
@@ -35,20 +34,6 @@
         is_save_data=False,
         save_folder="",
     ):
-=======
-
-    def __init__(self,
-                 partners_list,
-                 epoch_count,
-                 minibatch_count,
-                 dataset,
-                 multi_partner_learning_approach,
-                 aggregation_weighting="uniform",
-                 is_early_stopping=True,
-                 is_save_data=False,
-                 save_folder="",
-                 ):
->>>>>>> 0357c1b6
 
         # Attributes related to partners
         self.partners_list = partners_list
@@ -216,17 +201,12 @@
             f"## Training and evaluating model on partner with id #{partner.id}"
         )
 
-<<<<<<< HEAD
         model = self.train_single_model(partner)
         
         
         # Reference a testset according to the scenario configuration
         x_test, y_test = self.test_data 
             
-=======
-        # Reference the testset according to the scenario configuration
-        x_test, y_test = self.test_data
->>>>>>> 0357c1b6
 
         # Evaluate trained model
         model_evaluation = model.evaluate(
