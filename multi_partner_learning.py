# -*- coding: utf-8 -*-
"""
Functions for model training and evaluation (single-partner and multi-partner cases)
"""

import os
from timeit import default_timer as timer
import pickle
from keras.backend.tensorflow_backend import clear_session
from keras.callbacks import EarlyStopping
import numpy as np
import matplotlib.pyplot as plt
import operator
from loguru import logger
from sklearn.linear_model import LogisticRegression
from sklearn.metrics import log_loss
from sklearn.externals.joblib import dump, load

import constants


class MultiPartnerLearning:

    def __init__(self,
                 partners_list,
                 epoch_count,
                 minibatch_count,
                 dataset,
                 multi_partner_learning_approach,
                 aggregation_weighting="uniform",
                 weights_for_starting_model=None,
                 is_early_stopping=True,
                 is_save_data=False,
                 save_folder="",
                 init_model_from="random_initialization",
                 use_saved_weights=False,
                 ):

        # Attributes related to partners
        self.partners_list = partners_list
        self.partners_count = len(partners_list)

        # Attributes related to the data and the model
        self.val_data = (dataset.x_val, dataset.y_val)
        self.test_data = (dataset.x_test, dataset.y_test)
        self.dataset_name = dataset.name
        self.generate_new_model = dataset.generate_new_model
        self.init_model_from = init_model_from
        self.use_saved_weights = use_saved_weights

        # Attributes related to the multi-partner learning approach
        self.learning_approach = multi_partner_learning_approach
        self.aggregation_weighting = aggregation_weighting

        # Attributes related to iterating at different levels
        self.epoch_count = epoch_count
        self.epoch_index = 0
        self.minibatch_count = minibatch_count
        self.minibatch_index = 0
        self.is_early_stopping = is_early_stopping

        # Attributes for storing intermediate artefacts and results
        self.minibatched_x_train = [None] * self.partners_count
        self.minibatched_y_train = [None] * self.partners_count
        self.aggregation_weights = []
        self.models_weights_list = [None] * self.partners_count
        self.federated_model_weights = weights_for_starting_model
        self.scores_last_learning_round = [None] * self.partners_count
        self.score_matrix_per_partner = np.nan * np.zeros(
            shape=(self.epoch_count, self.minibatch_count, self.partners_count))
        self.score_matrix_collective_models = np.nan * np.zeros(shape=(self.epoch_count, self.minibatch_count + 1))
        self.loss_collective_models = [] 
        self.test_score = None
        self.nb_epochs_done = int
        self.is_save_data = is_save_data
        self.save_folder = save_folder
        self.learning_computation_time = None

        logger.debug("MultiPartnerLearning object instantiated.")

    def compute_test_score_for_single_partner(self, partner):
        """Return the score on test data of a model trained on a single partner"""

        start = timer()
        logger.info(f"## Training and evaluating model on partner with id #{partner.id}")

        # Initialize model
        model = self.init_with_model()

        # Set if early stopping if needed
        cb = []
        es = None
        if self.is_early_stopping:
            es = EarlyStopping(monitor='val_loss', mode='min', verbose=0, patience=constants.PATIENCE)
            cb.append(es)

        # Train model
        logger.info("   Training model...")
        self.fit_model(model,
                       (partner.x_train, partner.y_train),
                       self.val_data,
                       partner.batch_size,
                       self.epoch_count,
                       )

        # Evaluate trained model
        model_evaluation_test_data = self.evaluate_model(model, self.test_data)
        logger.info(f"   Model evaluation on test data: "
                    f"{list(zip(model.metrics_names, ['%.3f' % elem for elem in model_evaluation_test_data]))}")

        # Save model score on test data
<<<<<<< HEAD
        self.test_score = model_evaluation[1]  # 0 is for the loss
        self.loss_collective_models.append(model_evaluation[0]) # store the loss for PVRL
=======
        self.test_score = model_evaluation_test_data[1]  # 0 is for the loss
>>>>>>> 1d4522c3
        self.nb_epochs_done = (es.stopped_epoch + 1) if es.stopped_epoch != 0 else self.epoch_count
        
        end = timer()
        self.learning_computation_time = end - start

    def compute_test_score(self):
        """Return the score on test data of a final aggregated model trained in a federated way on each partner"""

        start = timer()

        partners_list = self.partners_list
        partners_count = self.partners_count

        epoch_count = self.epoch_count
        minibatch_count = self.minibatch_count
        is_early_stopping = self.is_early_stopping

        # First, if only one partner, fall back to dedicated single partner function
        if partners_count == 1:
            return self.compute_test_score_for_single_partner(partners_list[0])

        # Else, continue onto a federated learning procedure
        partners_list = sorted(partners_list, key=operator.attrgetter("id"))
        logger.info(
            f"## Training and evaluating model on partners with ids: {['#' + str(p.id) for p in partners_list]}")

        # Initialize variables
        model_to_evaluate, sequentially_trained_model = None, None
        if self.learning_approach in ['seq-pure', 'seq-with-final-agg']:
<<<<<<< HEAD
            if not self.federated_model_weights:
                sequentially_trained_model = self.generate_new_model()
            else:
                sequentially_trained_model = self.build_model_from_weights(self.federated_model_weights)
        else:
            if not self.federated_model_weights:
                new_model = self.generate_new_model()
                for i in range(self.partners_count):
                    self.models_weights_list[i] = new_model.get_weights()
            else:
                self.models_weights_list = [self.federated_model_weights] * self.partners_count
         
=======
            if self.use_saved_weights:
                logger.info(f"(seq) Init models with previous coalition model for each partner")
            else:
                logger.info(f"(seq) Init new models for each partner")
            sequentially_trained_model = self.init_with_model()
>>>>>>> 1d4522c3

        # Train model (iterate for each epoch and mini-batch)
        for epoch_index in range(epoch_count):

            self.epoch_index = epoch_index

            # Clear Keras' old models (except if the approach is sequential and the model has to persist across epochs)
            if self.learning_approach not in ['seq-pure', 'seq-with-final-agg']:
                clear_session()

            # Split the train dataset in mini-batches
            self.split_in_minibatches()

            # Iterate over mini-batches and train
            for minibatch_index in range(minibatch_count):

                self.minibatch_index = minibatch_index

                if self.learning_approach == 'fedavg':
                    self.compute_collaborative_round_fedavg()

                elif self.learning_approach in ['seq-pure', 'seq-with-final-agg']:
                    self.compute_collaborative_round_sequential(sequentially_trained_model)

                elif self.learning_approach == 'seqavg':
                    self.compute_collaborative_round_seqavg()

            # At the end of each epoch, evaluate the model for early stopping on a global validation set
            self.prepare_aggregation_weights()
            if self.learning_approach == 'seq-pure':
                model_to_evaluate = sequentially_trained_model
            elif self.learning_approach in ['fedavg', 'seq-with-final-agg', 'seqavg']:
                model_to_evaluate = self.build_model_from_weights(self.aggregate_model_weights())

            model_evaluation_val_data = self.evaluate_model(model_to_evaluate, self.val_data)

            current_val_loss = model_evaluation_val_data[0]
            current_val_metric = model_evaluation_val_data[1]

            self.score_matrix_collective_models[epoch_index, minibatch_count] = current_val_metric
            self.loss_collective_models.append(current_val_loss)

            logger.info(f"   Model evaluation at the end of the epoch: "
                        f"{['%.3f' % elem for elem in model_evaluation_val_data]}")

            logger.debug("      Checking if early stopping criteria are met:")
            if is_early_stopping:
                # Early stopping parameters
                if (
                        epoch_index >= constants.PATIENCE
                        and current_val_loss > self.loss_collective_models[-constants.PATIENCE]
                ):
                    logger.debug("         -> Early stopping criteria are met, stopping here.")
                    break
                else:
                    logger.debug("         -> Early stopping criteria are not met, continuing with training.")

        # After last epoch or if early stopping was triggered, evaluate model on the global testset
        logger.info("### Evaluating model on test data:")
        model_evaluation_test_data = self.evaluate_model(model_to_evaluate, self.test_data)
        logger.info(f"   Model metrics names: {model_to_evaluate.metrics_names}")
        logger.info(f"   Model metrics values: {['%.3f' % elem for elem in model_evaluation_test_data]}")
        self.test_score = model_evaluation_test_data[1]  # 0 is for the loss
        self.nb_epochs_done = self.epoch_index + 1

        # Plot training history # TODO: move the data saving and plotting in dedicated functions
        if self.is_save_data:
            self.save_data()

        self.save_final_model_weights(model_to_evaluate)

        logger.info("Training and evaluation on multiple partners: done.")
        
        # saves the federated model weights
        self.federated_model_weights=model_to_evaluate.get_weights()
        
        end = timer()
        self.learning_computation_time = end - start

    def save_final_model_weights(self, model_to_save):
        """Save final model weights"""

        model_folder = os.path.join(self.save_folder, 'model')

        if not os.path.isdir(model_folder):
            os.makedirs(model_folder)

        if isinstance(model_to_save, type(LogisticRegression())):
            dump(model_to_save, os.path.join(model_folder, self.dataset_name+'_final_weights.joblib'))
            coefs = np.array(model_to_save.coef_)
            intercepts = np.array(model_to_save.intercept_)

            np.savez(os.path.join(model_folder, self.dataset_name+'_final_weights.npy'),
                     coefs=coefs,
                     intercepts=intercepts,
                     )

        else:
            model_to_save.save_weights(os.path.join(model_folder, self.dataset_name+'_final_weights.h5'))
            model_weights = model_to_save.get_weights()

            np.save(os.path.join(model_folder, self.dataset_name+'_final_weights.npy'), model_weights)

    def save_data(self):
        """Save figures, losses and metrics to disk"""

        history_data = {"loss_collective_models": self.loss_collective_models,
                        "score_matrix_per_partner": self.score_matrix_per_partner,
                        "score_matrix_collective_models": self.score_matrix_collective_models}
        with open(self.save_folder / "history_data.p", 'wb') as f:
            pickle.dump(history_data, f)

        if not os.path.exists(self.save_folder / 'graphs/'):
            os.makedirs(self.save_folder / 'graphs/')
        plt.figure()
        plt.plot(self.loss_collective_models)
        plt.ylabel("Loss")
        plt.xlabel("Epoch")
        plt.savefig(self.save_folder / "graphs/federated_training_loss.png")
        plt.close()

        plt.figure()
        plt.plot(self.score_matrix_collective_models[: self.epoch_index + 1, self.minibatch_count])
        plt.ylabel("Accuracy")
        plt.xlabel("Epoch")
        # plt.yscale('log')
        plt.ylim([0, 1])
        plt.savefig(self.save_folder / "graphs/federated_training_acc.png")
        plt.close()

        plt.figure()
        plt.plot(self.score_matrix_per_partner[: self.epoch_index + 1, self.minibatch_count - 1, ])
        plt.title("Model accuracy")
        plt.ylabel("Accuracy")
        plt.xlabel("Epoch")
        plt.legend(["partner " + str(i) for i in range(self.partners_count)])
        # plt.yscale('log')
        plt.ylim([0, 1])
        plt.savefig(self.save_folder / "graphs/all_partners.png")
        plt.close()

    def compute_collaborative_round_fedavg(self):
        """Proceed to a collaborative round with a federated averaging approach"""

        logger.debug("Start new fedavg collaborative round ...")

        # Initialize variables
        epoch_index, minibatch_index = self.epoch_index, self.minibatch_index
<<<<<<< HEAD
        x_val, y_val = self.val_data

        # Starting model for each partner is the aggregated model  
        logger.debug(f"(fedavg) Minibatch n°{minibatch_index} of epoch n°{epoch_index}, "
                     f"init aggregated model for each partner with models from previous round")
        partners_model_list_for_iteration = self.init_with_agg_models()
=======
        is_very_first_minibatch = (epoch_index == 0 and minibatch_index == 0)

        # Starting model for each partner is the aggregated model from the previous mini-batch iteration
        if is_very_first_minibatch:  # Except for the very first mini-batch where it is a new model
            if self.use_saved_weights:
                logger.info(f"(fedavg) Very first minibatch of epoch n°{epoch_index}, "
                            f"init models with previous coalition model for each partner")
            else:
                logger.info(f"(fedavg) Very first minibatch of epoch n°{epoch_index}, init new models for each partner")
            partners_model_list_for_iteration = self.init_with_models()
        else:
            logger.info(f"(fedavg) Minibatch n°{minibatch_index} of epoch n°{epoch_index}, "
                        f"init aggregated model for each partner with models from previous round")
            partners_model_list_for_iteration = self.init_with_agg_models()
>>>>>>> 1d4522c3

        # Evaluate and store accuracy of mini-batch start model
        model_to_evaluate = partners_model_list_for_iteration[0]
        model_evaluation_val_data = self.evaluate_model(model_to_evaluate, self.val_data)
        self.score_matrix_collective_models[epoch_index, minibatch_index] = model_evaluation_val_data[1]

        # Iterate over partners for training each individual model
        for partner_index, partner in enumerate(self.partners_list):

            # Reference the partner's model
            partner_model = partners_model_list_for_iteration[partner_index]

            # Train on partner local data set
            train_data_for_fit_iteration = (
                self.minibatched_x_train[partner_index][minibatch_index],
                self.minibatched_y_train[partner_index][minibatch_index],
            )
            history = self.fit_model(
                partner_model, train_data_for_fit_iteration, self.val_data, partner.batch_size)

            # Log results of the round
            model_evaluation_val_data = history.history['val_accuracy'][0]
            self.log_collaborative_round_partner_result(partner, partner_index, model_evaluation_val_data)

            # Update the partner's model in the models' list
            self.save_model_for_partner(partner_model, partner_index)

            # Update iterative results
            self.update_iterative_results(partner_index, history)

        logger.debug("End of fedavg collaborative round.")

    def compute_collaborative_round_sequential(self, sequentially_trained_model):
        """Proceed to a collaborative round with a sequential approach"""

        logger.debug("Start new sequential collaborative round ...")

        # Initialize variables
        epoch_index, minibatch_index = self.epoch_index, self.minibatch_index
        is_last_round = minibatch_index == self.minibatch_count - 1

        # Evaluate and store accuracy of mini-batch start model
        model_evaluation_val_data = self.evaluate_model(sequentially_trained_model, self.val_data)
        self.score_matrix_collective_models[epoch_index, minibatch_index] = model_evaluation_val_data[1]

        # Iterate over partners for training the model sequentially
        shuffled_indexes = np.random.permutation(self.partners_count)
        logger.debug(f"(seq) Shuffled order for this sequential collaborative round: {shuffled_indexes}")
        for for_loop_idx, partner_index in enumerate(shuffled_indexes):

            partner = self.partners_list[partner_index]

            # Train on partner local data set
            train_data_for_fit_iteration = (
                self.minibatched_x_train[partner_index][minibatch_index],
                self.minibatched_y_train[partner_index][minibatch_index],
            )
            history = self.fit_model(
                sequentially_trained_model, train_data_for_fit_iteration, self.val_data, partner.batch_size)

            # Log results of the round
            model_evaluation_val_data = history.history['val_accuracy'][0]
            self.log_collaborative_round_partner_result(partner, for_loop_idx, model_evaluation_val_data)

            # On final collaborative round, save the partner's model in the models' list
            if is_last_round:
                self.save_model_for_partner(sequentially_trained_model, partner_index)

            # Update iterative results
            self.update_iterative_results(partner_index, history)

        logger.debug("End of sequential collaborative round.")

    def compute_collaborative_round_seqavg(self):
        """Proceed to a collaborative round with a sequential averaging approach"""

        logger.debug("Start new seqavg collaborative round ...")

        # Initialize variables
        epoch_index, minibatch_index = self.epoch_index, self.minibatch_index
<<<<<<< HEAD
        x_val, y_val = self.val_data

        # Starting model for each partner is the aggregated model
        logger.debug(f"(seqavg) Minibatch n°{minibatch_index} of epoch n°{epoch_index}, "
                     f"init model by aggregating models from previous round")
        model_for_round = self.init_with_agg_model()
=======
        is_very_first_minibatch = (epoch_index == 0 and minibatch_index == 0)

        # Starting model for each partner is the aggregated model from the previous collaborative round
        if is_very_first_minibatch:  # Except for the very first mini-batch where it is a new model
            if self.use_saved_weights:
                logger.info(f"(seqavg) Very first minibatch of epoch n°{epoch_index}, "
                            f"init model with previous coalition model for each partner")
            else:
                logger.info(f"(seqavg) Very first minibatch of epoch n°{epoch_index}, init new model for each partner")
            model_for_round = self.init_with_model()
        else:
            logger.info(f"(seqavg) Minibatch n°{minibatch_index} of epoch n°{epoch_index}, "
                        f"init model by aggregating models from previous round")
            model_for_round = self.init_with_agg_model()
>>>>>>> 1d4522c3

        # Evaluate and store accuracy of mini-batch start model
        model_evaluation_val_data = self.evaluate_model(model_for_round, self.val_data)
        self.score_matrix_collective_models[epoch_index, minibatch_index] = model_evaluation_val_data[1]

        # Iterate over partners for training each individual model
        shuffled_indexes = np.random.permutation(self.partners_count)
        logger.debug(f"(seqavg) Shuffled order for this seqavg collaborative round: {shuffled_indexes}")
        for for_loop_idx, partner_index in enumerate(shuffled_indexes):

            partner = self.partners_list[partner_index]

            # Train on partner local data set
            train_data_for_fit_iteration = (
                self.minibatched_x_train[partner_index][minibatch_index],
                self.minibatched_y_train[partner_index][minibatch_index],
            )
            history = self.fit_model(
                model_for_round, train_data_for_fit_iteration, self.val_data, partner.batch_size)

            # Log results
            model_evaluation_val_data = history.history['val_accuracy'][0]
            self.log_collaborative_round_partner_result(partner, for_loop_idx, model_evaluation_val_data)

            # Save the partner's model in the models' list
            self.save_model_for_partner(model_for_round, partner_index)

            # Update iterative results
            self.update_iterative_results(partner_index, history)

        logger.debug("End of seqavg collaborative round.")

    def split_in_minibatches(self):
        """Split the dataset passed as argument in mini-batches"""

        # Create the indices where to split
        split_indices = np.arange(1, self.minibatch_count + 1) / self.minibatch_count

        # Iterate over all partners and split their datasets
        for partner_index, partner in enumerate(self.partners_list):
            # Shuffle the dataset
            idx = np.random.permutation(len(partner.x_train))
            x_train, y_train = partner.x_train[idx], partner.y_train[idx]

            # Split the samples and labels
            self.minibatched_x_train[partner_index] = np.split(x_train, (split_indices[:-1] * len(x_train)).astype(int))
            self.minibatched_y_train[partner_index] = np.split(y_train, (split_indices[:-1] * len(y_train)).astype(int))

    def prepare_aggregation_weights(self):
        """Returns a list of weights for the weighted average aggregation of model weights"""

        if self.aggregation_weighting == "uniform":
            self.aggregation_weights = [1 / self.partners_count] * self.partners_count
        elif self.aggregation_weighting == "data_volume":
            partners_sizes = [len(partner.x_train) for partner in self.partners_list]
            self.aggregation_weights = partners_sizes / np.sum(partners_sizes)
        elif self.aggregation_weighting == "local_score":
            self.aggregation_weights = self.scores_last_learning_round / np.sum(self.scores_last_learning_round)
        else:
            raise NameError("The aggregation_weighting value [" + self.aggregation_weighting + "] is not recognized.")

    def aggregate_model_weights(self):
        """Aggregate model weights from the list of models, with a weighted average"""

        # SKL models weigths are tuples while Keras model's weights are list
        if type(self.models_weights_list[0]) is tuple:  # Check weights type for aggregation
            # Unpack values
            coefs = [weights[0] for weights in self.models_weights_list]
            intercepts = [weights[1] for weights in self.models_weights_list]

            agg_coef = np.average(np.array(coefs), axis=0, weights=self.aggregation_weights)
            agg_intercepts = np.average(np.array(intercepts), axis=0, weights=self.aggregation_weights)

            new_weights = (agg_coef, agg_intercepts)
        else:
            weights_per_layer = list(zip(*self.models_weights_list))
            new_weights = list()

            for weights_for_layer in weights_per_layer:
                avg_weights_for_layer = np.average(
                    np.array(weights_for_layer), axis=0, weights=self.aggregation_weights
                )
                new_weights.append(list(avg_weights_for_layer))

        return new_weights

    def save_model_for_partner(self, model, partner_index):
        """save a model with weight"""
        if isinstance(model, type(LogisticRegression())):
            self.models_weights_list[partner_index] = (model.coef_, model.intercept_)
        else:
            self.models_weights_list[partner_index] = model.get_weights()

    def build_model_from_weights(self, new_weights):
        """Generate a new model initialized with weights passed as arguments"""

        new_model = self.generate_new_model()

        if isinstance(new_model, type(LogisticRegression())):
            new_model.coef_, new_model.intercept_ = new_weights
        else:
            new_model.set_weights(new_weights)
        return new_model

<<<<<<< HEAD
=======
    def init_with_models(self):
        """Return a list of newly generated models, one per partner"""

        # Init a list to receive a new model for each partner
        partners_model_list = []

        # Generate a new model and add it to the list
        if self.use_saved_weights:
            new_model = self.generate_new_model()
            if isinstance(new_model, type(LogisticRegression())):
                new_model = load(self.init_model_from)
            else:
                new_model.load_weights(self.init_model_from)
        else:
            new_model = self.generate_new_model()

        # For each partner, create a new model and add it to the list
        if isinstance(new_model, type(LogisticRegression())):
            partners_model_list.append(new_model)
            # For each remaining partner, create a new model and add it to the list
            for i in range(len(self.partners_list)-1):
                partners_model_list.append(self.generate_new_model())
        else:
            partners_model_list.append(new_model)

            # For each remaining partner, duplicate the new model and add it to the list
            new_model_weights = new_model.get_weights()
            for i in range(len(self.partners_list)-1):
                partners_model_list.append(self.build_model_from_weights(new_model_weights))

        return partners_model_list
>>>>>>> 1d4522c3

    def init_with_model(self):
        new_model = self.generate_new_model()

        if self.use_saved_weights:
            if isinstance(new_model, type(LogisticRegression())):
                new_model = load(self.init_model_from)
            else:
                new_model.load_weights(self.init_model_from)

        return new_model

    def init_with_agg_model(self):
        """Return a new model aggregating models from model_list"""

        self.prepare_aggregation_weights()
        return self.build_model_from_weights(self.aggregate_model_weights())

    def init_with_agg_models(self):
        """Return a list with the aggregated model duplicated for each partner"""

        self.prepare_aggregation_weights()
        partners_model_list = []
        for partner in self.partners_list:
            partners_model_list.append(self.build_model_from_weights(self.aggregate_model_weights()))
        return partners_model_list

    @staticmethod
    def fit_model(model_to_fit, train_data, val_data, batch_size, epoch_count=1):
        """Fit the model with arguments passed as parameters and returns the history object"""

        x_train, y_train = train_data
        if isinstance(model_to_fit, type(LogisticRegression())):
            history = model_to_fit.fit(x_train, y_train)
            [loss, acc] = MultiPartnerLearning.evaluate_model(model_to_fit, train_data)
            [val_loss, val_acc] = MultiPartnerLearning.evaluate_model(model_to_fit, val_data)
            # Mimic Keras' history
            history.history = {
                'loss': [loss],
                'accuracy': [acc],
                'val_loss': [val_loss],
                'val_accuracy': [val_acc]
            }
        else:
            history = model_to_fit.fit(
                x_train,
                y_train,
                batch_size=batch_size,
                epochs=epoch_count,
                verbose=0,
                validation_data=val_data,
            )
        return history

    @staticmethod
    def evaluate_model(model_to_evaluate, evaluation_data):
        """Evaluate the model with arguments passed as parameters and returns [loss, accuracy]"""

        x_eval, y_eval = evaluation_data

        if isinstance(model_to_evaluate, type(LogisticRegression())):
            if not hasattr(model_to_evaluate, 'coef_'):
                model_evaluation = [0]*2
            else:
                loss = log_loss(y_eval, model_to_evaluate.predict(x_eval))  # mimic keras model evaluation
                accuracy = model_to_evaluate.score(x_eval, y_eval)
                model_evaluation = [loss, accuracy]
        else:
            model_evaluation = model_to_evaluate.evaluate(x_eval,
                                                          y_eval,
                                                          batch_size=constants.DEFAULT_BATCH_SIZE,
                                                          verbose=0,
                                                          )
        return model_evaluation

    def log_collaborative_round_partner_result(self, partner, partner_index, validation_score):
        """Print the validation accuracy of the collaborative round"""

        epoch_nb_str = f"Epoch {str(self.epoch_index).zfill(2)}/{str(self.epoch_count - 1).zfill(2)}"
        mb_nb_str = f"Minibatch {str(self.minibatch_index).zfill(2)}/{str(self.minibatch_count - 1).zfill(2)}"
        partner_id_str = f"Partner id #{partner.id} ({partner_index}/{self.partners_count - 1})"
        val_acc_str = f"{round(validation_score, 2)}"

        logger.debug(f"{epoch_nb_str} > {mb_nb_str} > {partner_id_str} > val_acc: {val_acc_str}")

    def update_iterative_results(self, partner_index, fit_history):
        """Update the results arrays with results from the collaboration round"""

        validation_score = fit_history.history["val_accuracy"][0]

        self.scores_last_learning_round[partner_index] = validation_score  # TO DO check if coherent

        # At the end of each mini-batch, for each partner, populate the score matrix per partner
        self.score_matrix_per_partner[self.epoch_index, self.minibatch_index, partner_index] = validation_score


def init_multi_partner_learning_from_scenario(scenario, is_save_data=True):

    mpl = MultiPartnerLearning(
        scenario.partners_list,
        scenario.epoch_count,
        scenario.minibatch_count,
        scenario.dataset,
        scenario.multi_partner_learning_approach,
        scenario.aggregation_weighting,
        None,
        scenario.is_early_stopping,
        is_save_data,
        scenario.save_folder,
        scenario.init_model_from,
        scenario.use_saved_weights,
    )

    return mpl<|MERGE_RESOLUTION|>--- conflicted
+++ resolved
@@ -28,7 +28,6 @@
                  dataset,
                  multi_partner_learning_approach,
                  aggregation_weighting="uniform",
-                 weights_for_starting_model=None,
                  is_early_stopping=True,
                  is_save_data=False,
                  save_folder="",
@@ -64,7 +63,6 @@
         self.minibatched_y_train = [None] * self.partners_count
         self.aggregation_weights = []
         self.models_weights_list = [None] * self.partners_count
-        self.federated_model_weights = weights_for_starting_model
         self.scores_last_learning_round = [None] * self.partners_count
         self.score_matrix_per_partner = np.nan * np.zeros(
             shape=(self.epoch_count, self.minibatch_count, self.partners_count))
@@ -109,12 +107,8 @@
                     f"{list(zip(model.metrics_names, ['%.3f' % elem for elem in model_evaluation_test_data]))}")
 
         # Save model score on test data
-<<<<<<< HEAD
-        self.test_score = model_evaluation[1]  # 0 is for the loss
-        self.loss_collective_models.append(model_evaluation[0]) # store the loss for PVRL
-=======
         self.test_score = model_evaluation_test_data[1]  # 0 is for the loss
->>>>>>> 1d4522c3
+        self.loss_collective_models.append(model_evaluation_test_data[0]) # store the loss for PVRL
         self.nb_epochs_done = (es.stopped_epoch + 1) if es.stopped_epoch != 0 else self.epoch_count
         
         end = timer()
@@ -144,26 +138,11 @@
         # Initialize variables
         model_to_evaluate, sequentially_trained_model = None, None
         if self.learning_approach in ['seq-pure', 'seq-with-final-agg']:
-<<<<<<< HEAD
-            if not self.federated_model_weights:
-                sequentially_trained_model = self.generate_new_model()
-            else:
-                sequentially_trained_model = self.build_model_from_weights(self.federated_model_weights)
-        else:
-            if not self.federated_model_weights:
-                new_model = self.generate_new_model()
-                for i in range(self.partners_count):
-                    self.models_weights_list[i] = new_model.get_weights()
-            else:
-                self.models_weights_list = [self.federated_model_weights] * self.partners_count
-         
-=======
             if self.use_saved_weights:
                 logger.info(f"(seq) Init models with previous coalition model for each partner")
             else:
                 logger.info(f"(seq) Init new models for each partner")
             sequentially_trained_model = self.init_with_model()
->>>>>>> 1d4522c3
 
         # Train model (iterate for each epoch and mini-batch)
         for epoch_index in range(epoch_count):
@@ -237,8 +216,6 @@
 
         logger.info("Training and evaluation on multiple partners: done.")
         
-        # saves the federated model weights
-        self.federated_model_weights=model_to_evaluate.get_weights()
         
         end = timer()
         self.learning_computation_time = end - start
@@ -312,14 +289,6 @@
 
         # Initialize variables
         epoch_index, minibatch_index = self.epoch_index, self.minibatch_index
-<<<<<<< HEAD
-        x_val, y_val = self.val_data
-
-        # Starting model for each partner is the aggregated model  
-        logger.debug(f"(fedavg) Minibatch n°{minibatch_index} of epoch n°{epoch_index}, "
-                     f"init aggregated model for each partner with models from previous round")
-        partners_model_list_for_iteration = self.init_with_agg_models()
-=======
         is_very_first_minibatch = (epoch_index == 0 and minibatch_index == 0)
 
         # Starting model for each partner is the aggregated model from the previous mini-batch iteration
@@ -334,7 +303,6 @@
             logger.info(f"(fedavg) Minibatch n°{minibatch_index} of epoch n°{epoch_index}, "
                         f"init aggregated model for each partner with models from previous round")
             partners_model_list_for_iteration = self.init_with_agg_models()
->>>>>>> 1d4522c3
 
         # Evaluate and store accuracy of mini-batch start model
         model_to_evaluate = partners_model_list_for_iteration[0]
@@ -415,14 +383,6 @@
 
         # Initialize variables
         epoch_index, minibatch_index = self.epoch_index, self.minibatch_index
-<<<<<<< HEAD
-        x_val, y_val = self.val_data
-
-        # Starting model for each partner is the aggregated model
-        logger.debug(f"(seqavg) Minibatch n°{minibatch_index} of epoch n°{epoch_index}, "
-                     f"init model by aggregating models from previous round")
-        model_for_round = self.init_with_agg_model()
-=======
         is_very_first_minibatch = (epoch_index == 0 and minibatch_index == 0)
 
         # Starting model for each partner is the aggregated model from the previous collaborative round
@@ -437,7 +397,6 @@
             logger.info(f"(seqavg) Minibatch n°{minibatch_index} of epoch n°{epoch_index}, "
                         f"init model by aggregating models from previous round")
             model_for_round = self.init_with_agg_model()
->>>>>>> 1d4522c3
 
         # Evaluate and store accuracy of mini-batch start model
         model_evaluation_val_data = self.evaluate_model(model_for_round, self.val_data)
@@ -542,8 +501,6 @@
             new_model.set_weights(new_weights)
         return new_model
 
-<<<<<<< HEAD
-=======
     def init_with_models(self):
         """Return a list of newly generated models, one per partner"""
 
@@ -575,7 +532,6 @@
                 partners_model_list.append(self.build_model_from_weights(new_model_weights))
 
         return partners_model_list
->>>>>>> 1d4522c3
 
     def init_with_model(self):
         new_model = self.generate_new_model()
