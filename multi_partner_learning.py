# -*- coding: utf-8 -*-
"""
Functions for model training and evaluation (single-partner and multi-partner cases)
"""

import os
from timeit import default_timer as timer
import pickle
import keras
from keras.backend.tensorflow_backend import clear_session
from keras.callbacks import EarlyStopping
from keras.models import Model 
from keras.layers import Dense
from keras.layers.merge import concatenate
import numpy as np
import matplotlib.pyplot as plt
import operator
from loguru import logger

import constants


class MultiPartnerLearning:
<<<<<<< HEAD
    def __init__(
        self,
        partners_list,
        epoch_count,
        minibatch_count,
        x_val_global,
        y_val_global,
        x_test_global,
        y_test_global,
        multi_partner_learning_approach,
        epoch_count_for_meta_model=0,
        aggregation_weighting="uniform",
        single_partner_test_mode="global",
        is_early_stopping=True,
        is_save_data=False,
        save_folder="",
    ):
=======

    def __init__(self,
                 partners_list,
                 epoch_count,
                 minibatch_count,
                 dataset,
                 multi_partner_learning_approach,
                 aggregation_weighting="uniform",
                 single_partner_test_mode="global",
                 is_early_stopping=True,
                 is_save_data=False,
                 save_folder="",
                 ):
>>>>>>> e5ca82f6

        # Attributes related to partners
        self.partners_list = partners_list
        self.partners_count = len(partners_list)

        # Attributes related to the data and the model
        self.val_data = (dataset.x_val, dataset.y_val)
        self.test_data = (dataset.x_test, dataset.y_test)
        self.generate_new_model = dataset.generate_new_model

        # Attributes related to the multi-partner learning approach
        self.learning_approach = multi_partner_learning_approach
        self.aggregation_weighting = aggregation_weighting
        self.single_partner_test_mode = single_partner_test_mode

        # Attributes related to iterating at different levels
        self.epoch_count = epoch_count
        self.epoch_index = 0
        self.minibatch_count = minibatch_count
        self.minibatch_index = 0
        self.is_early_stopping = is_early_stopping
        self.epoch_count_for_meta_model=epoch_count_for_meta_model
        
        # Attributes for storing intermediate artefacts and results
        self.minibatched_x_train = [None] * self.partners_count
        self.minibatched_y_train = [None] * self.partners_count
        self.aggregation_weights = []
        self.models_weights_list = [None] * self.partners_count
        self.scores_last_learning_round = [None] * self.partners_count
        self.score_matrix_per_partner = np.nan * np.zeros(
            shape=(self.epoch_count, self.minibatch_count, self.partners_count)
        )
        self.score_matrix_collective_models = np.nan * np.zeros(
            shape=(self.epoch_count, self.minibatch_count + 1)
        )
        self.loss_collective_models = []
        self.test_score = None
        self.nb_epochs_done = int
        self.is_save_data = is_save_data
        self.save_folder = save_folder
        self.learning_computation_time = None

        logger.debug("MultiPartnerLearning object instantiated.")

    def train_single_model(self, partner):
        # first check if the model was not already trained
        if partner.model == None: 
            # Initialize model
            model = self.generate_new_model()

            # Set if early stopping if needed
            cb = []
            if self.is_early_stopping:
                es = EarlyStopping(
                    monitor="val_loss",
                    mode="min",
                    verbose=0,
                    patience=constants.PATIENCE,
                )
                cb.append(es)

            # Train model
            logger.info(f"   Training model on partner with id #{partner.id}")
            model.fit(
                partner.x_train,
                partner.y_train,
                batch_size=partner.batch_size,
                epochs=self.epoch_count,
                verbose=0,
                validation_data=self.val_data,
                callbacks=cb,
            )
            # store the model
            partner.model = model

            self.nb_epochs_done = (
                (es.stopped_epoch + 1) if es.stopped_epoch != 0 else self.epoch_count
            )

            return model
        else:
            return partner.model

    def make_stacked_meta_model(self, meta_model_hidden_dim=10):
    
        logger.info("## Model ensembling approach - Creating the meta-model")
        
        # Create a list with an independently trained model for each partner
        list_of_models = []
        for partner in self.partners_list:
            list_of_models.append(self.train_single_model(partner))

        # Update all layers in all models to not be trainable
        for i in range(len(list_of_models)):
            model = list_of_models[i]
            for layer in model.layers:
                layer.trainable = False  # Make it not trainable
                layer.name = f"ensemble_{i+1}_{layer.name}"  # Rename it to avoid 'unique layer name' issue
                
        # Define multi-headed input
        ensemble_visible = [model.input for model in list_of_models]
        
        # Concatenate merge output from each model
        ensemble_outputs = [model.output for model in list_of_models]
        merge = concatenate(ensemble_outputs)
        hidden = Dense(meta_model_hidden_dim, activation="relu")(merge)
        output = Dense(constants.NUM_CLASSES, activation="softmax")(hidden)
        meta_model = Model(inputs=ensemble_visible, outputs=output)
        
        # Compile the meta-model
        meta_model.compile(
            loss="categorical_crossentropy", optimizer="adam", metrics=["accuracy"]
        )
        
        return meta_model

    def compute_test_score_with_stacking(self):
        
        # First, if only one partner, fall back to dedicated single partner function
        if self.partners_count == 1:
            return self.compute_test_score_for_single_partner(self.partners_list[0])

        logger.info(
            f"## Training and evaluating stacked modelon partners with ids: {['#' + str(p.id) for p in self.partners_list]}"
        )
        start = timer()
        x_val, y_val = self.val_data
        x_test, y_test = self.test_data
        meta_model = self.make_stacked_meta_model(
            meta_model_hidden_dim=constants.NUM_CLASSES
        )
        logger.info("## Meta-model compiled.")
        
        # prepare input data
        X = [x_val for _ in range(len(meta_model.input))]
        
        # fit model
        logger.info("## Fitting the meta-model...")
        meta_model.fit(X, y_val, epochs=self.epoch_count_for_meta_model, verbose=0)

        # prepare test data
        X_test = [x_test for _ in range(len(meta_model.input))]
    
        # Evaluate trained model
        logger.info("## Evaluating the meta-model...")
        model_evaluation = meta_model.evaluate(
            X_test, y_test, batch_size=constants.DEFAULT_BATCH_SIZE, verbose=0
        )
        logger.info(
            f"   Model evaluation on test data: "
            f"{list(zip(meta_model.metrics_names, ['%.3f' % elem for elem in model_evaluation]))}"
        )
        self.test_score = model_evaluation[1]  # 0 is for the loss
        end = timer()
        self.learning_computation_time = end - start

    def compute_test_score_for_single_partner(self, partner):
        """ Compute the score on test data of a model trained on a single partner"""

        start = timer()
<<<<<<< HEAD
        logger.info(
            f"## Training and evaluating model on partner with id #{partner.id}"
=======
        logger.info(f"## Training and evaluating model on partner with id #{partner.id}")

        # Initialize model
        model = self.generate_new_model()

        # Set if early stopping if needed
        cb = []
        if self.is_early_stopping:
            es = EarlyStopping(monitor='val_loss', mode='min', verbose=0, patience=constants.PATIENCE)
            cb.append(es)

        # Train model
        logger.info("   Training model...")
        history = model.fit(
            partner.x_train,
            partner.y_train,
            batch_size=partner.batch_size,
            epochs=self.epoch_count,
            verbose=0,
            validation_data=self.val_data,
            callbacks=cb,
>>>>>>> e5ca82f6
        )

        model = self.train_single_model(partner)
        # Reference a testset according to the scenario configuration
        if self.single_partner_test_mode == "global":
            x_test, y_test = self.test_data
        elif self.single_partner_test_mode == "local":
            x_test, y_test = partner.x_test, partner.y_test
        else:
            raise NameError(
                "single_partner_test_mode value '"
                + self.single_partner_test_mode
                + "' is not recognized."
            )

        # Evaluate trained model
        model_evaluation = model.evaluate(
            x_test, y_test, batch_size=constants.DEFAULT_BATCH_SIZE, verbose=0
        )
        logger.info(
            f"   Model evaluation on test data: "
            f"{list(zip(model.metrics_names, ['%.3f' % elem for elem in model_evaluation]))}"
        )

        # Save model score on test data
        self.test_score = model_evaluation[1]  # 0 is for the loss

        end = timer()
        self.learning_computation_time = end - start

    def compute_federated_test_score(self):
        """Return the score on test data of a final aggregated model trained in a federated way on each partner"""

        start = timer()

        partners_list = self.partners_list
        partners_count = self.partners_count

        epoch_count = self.epoch_count
        minibatch_count = self.minibatch_count
        is_early_stopping = self.is_early_stopping

        x_val, y_val = self.val_data
        x_test, y_test = self.test_data

        # First, if only one partner, fall back to dedicated single partner function
        if partners_count == 1:
            return self.compute_test_score_for_single_partner(partners_list[0])

        # Else, continue onto a federated learning procedure
        partners_list = sorted(partners_list, key=operator.attrgetter("id"))
        logger.info(
            f"## Training and evaluating model on partners with ids: {['#' + str(p.id) for p in partners_list]}"
        )

        # Initialize variables
        model_to_evaluate, sequentially_trained_model = None, None
<<<<<<< HEAD
        if self.learning_approach in ["seq-pure", "seq-with-final-agg"]:
=======
        if self.learning_approach in ['seq-pure', 'seq-with-final-agg']:
>>>>>>> e5ca82f6
            sequentially_trained_model = self.generate_new_model()

        # Train model (iterate for each epoch and mini-batch)
        for epoch_index in range(epoch_count):

            self.epoch_index = epoch_index

            # Clear Keras' old models (except if the approach is sequential and the model has to persist across epochs)
            if self.learning_approach not in ["seq-pure", "seq-with-final-agg"]:
                clear_session()

            # Split the train dataset in mini-batches
            self.split_in_minibatches()

            # Iterate over mini-batches and train
            for minibatch_index in range(minibatch_count):

                self.minibatch_index = minibatch_index

                if self.learning_approach == "fedavg":
                    self.compute_collaborative_round_fedavg()

                elif self.learning_approach in ["seq-pure", "seq-with-final-agg"]:
                    self.compute_collaborative_round_sequential(
                        sequentially_trained_model
                    )

                elif self.learning_approach == "seqavg":
                    self.compute_collaborative_round_seqavg()

            # At the end of each epoch, evaluate the model for early stopping on a global validation set
            self.prepare_aggregation_weights()
            if self.learning_approach == "seq-pure":
                model_to_evaluate = sequentially_trained_model
            elif self.learning_approach in ["fedavg", "seq-with-final-agg", "seqavg"]:
                model_to_evaluate = self.build_model_from_weights(
                    self.aggregate_model_weights()
                )
            model_evaluation = model_to_evaluate.evaluate(
                x_val, y_val, batch_size=constants.DEFAULT_BATCH_SIZE, verbose=0,
            )

            current_val_loss = model_evaluation[0]
            current_val_metric = model_evaluation[1]

            self.score_matrix_collective_models[
                epoch_index, minibatch_count
            ] = current_val_metric
            self.loss_collective_models.append(current_val_loss)

            logger.info(
                f"   Model evaluation at the end of the epoch: "
                f"{['%.3f' % elem for elem in model_evaluation]}"
            )

            logger.debug("      Checking if early stopping criteria are met:")
            if is_early_stopping:
                # Early stopping parameters
                if (
                    epoch_index >= constants.PATIENCE
                    and current_val_loss
                    > self.loss_collective_models[-constants.PATIENCE]
                ):
                    logger.debug(
                        "         -> Early stopping criteria are met, stopping here."
                    )
                    break
                else:
                    logger.debug(
                        "         -> Early stopping criteria are not met, continuing with training."
                    )

        # After last epoch or if early stopping was triggered, evaluate model on the global testset
        logger.info("### Evaluating model on test data:")
        model_evaluation = model_to_evaluate.evaluate(
            x_test, y_test, batch_size=constants.DEFAULT_BATCH_SIZE, verbose=0
        )
        logger.info(f"   Model metrics names: {model_to_evaluate.metrics_names}")
        logger.info(
            f"   Model metrics values: {['%.3f' % elem for elem in model_evaluation]}"
        )
        self.test_score = model_evaluation[1]  # 0 is for the loss
        self.nb_epochs_done = self.epoch_index + 1

        # Plot training history # TODO: move the data saving and plotting in dedicated functions
        if self.is_save_data:
            self.save_data()

        logger.info("Training and evaluation on multiple partners: done.")
        end = timer()
        self.learning_computation_time = end - start

    def save_data(self):
        """Save figures, losses and metrics to disk"""

        history_data = {}
        history_data["loss_collective_models"] = self.loss_collective_models
        history_data["score_matrix_per_partner"] = self.score_matrix_per_partner
        history_data[
            "score_matrix_collective_models"
        ] = self.score_matrix_collective_models
        with open(self.save_folder / "history_data.p", "wb") as f:
            pickle.dump(history_data, f)

        if not os.path.exists(self.save_folder / "graphs/"):
            os.makedirs(self.save_folder / "graphs/")
        plt.figure()
        plt.plot(self.loss_collective_models)
        plt.ylabel("Loss")
        plt.xlabel("Epoch")
        plt.savefig(self.save_folder / "graphs/federated_training_loss.png")
        plt.close()

        plt.figure()
        plt.plot(
            self.score_matrix_collective_models[
                : self.epoch_index + 1, self.minibatch_count
            ]
        )
        plt.ylabel("Accuracy")
        plt.xlabel("Epoch")
        # plt.yscale('log')
        plt.ylim([0, 1])
        plt.savefig(self.save_folder / "graphs/federated_training_acc.png")
        plt.close()

        plt.figure()
        plt.plot(
            self.score_matrix_per_partner[
                : self.epoch_index + 1, self.minibatch_count - 1,
            ]
        )
        plt.title("Model accuracy")
        plt.ylabel("Accuracy")
        plt.xlabel("Epoch")
        plt.legend(["partner " + str(i) for i in range(self.partners_count)])
        # plt.yscale('log')
        plt.ylim([0, 1])
        plt.savefig(self.save_folder / "graphs/all_partners.png")
        plt.close()

    def compute_collaborative_round_fedavg(self):
        """Proceed to a collaborative round with a federated averaging approach"""

        logger.debug("Start new fedavg collaborative round ...")

        # Initialize variables
        epoch_index, minibatch_index = self.epoch_index, self.minibatch_index
        is_very_first_minibatch = epoch_index == 0 and minibatch_index == 0
        x_val, y_val = self.val_data

        # Starting model for each partner is the aggregated model from the previous mini-batch iteration
        if (
            is_very_first_minibatch
        ):  # Except for the very first mini-batch where it is a new model
            logger.debug(
                f"(fedavg) Very first minibatch of epoch n°{epoch_index}, init new models for each partner"
            )
            partners_model_list_for_iteration = self.init_with_new_models()
        else:
            logger.debug(
                f"(fedavg) Minibatch n°{minibatch_index} of epoch n°{epoch_index}, "
                f"init aggregated model for each partner with models from previous round"
            )
            partners_model_list_for_iteration = self.init_with_agg_models()

        # Evaluate and store accuracy of mini-batch start model
        model_to_evaluate = partners_model_list_for_iteration[0]
        model_evaluation = model_to_evaluate.evaluate(
            x_val, y_val, batch_size=constants.DEFAULT_BATCH_SIZE, verbose=0
        )
        self.score_matrix_collective_models[
            epoch_index, minibatch_index
        ] = model_evaluation[1]

        # Iterate over partners for training each individual model
        for partner_index, partner in enumerate(self.partners_list):

            # Reference the partner's model
            partner_model = partners_model_list_for_iteration[partner_index]

            # Train on partner local data set
            train_data_for_fit_iteration = (
                self.minibatched_x_train[partner_index][minibatch_index],
                self.minibatched_y_train[partner_index][minibatch_index],
            )
            history = self.collaborative_round_fit(
                partner_model,
                train_data_for_fit_iteration,
                self.val_data,
                partner.batch_size,
            )

            # Log results of the round
            self.log_collaborative_round_partner_result(
                partner, partner_index, history.history["val_accuracy"][0]
            )

            # Update the partner's model in the models' list
            self.models_weights_list[partner_index] = partner_model.get_weights()

            # Update iterative results
            self.update_iterative_results(partner_index, history)

        logger.debug("End of fedavg collaborative round.")

    def compute_collaborative_round_sequential(self, sequentially_trained_model):
        """Proceed to a collaborative round with a sequential approach"""

        logger.debug("Start new sequential collaborative round ...")

        # Initialize variables
        epoch_index, minibatch_index = self.epoch_index, self.minibatch_index
        is_last_round = minibatch_index == self.minibatch_count - 1
        x_val, y_val = self.val_data

        # Evaluate and store accuracy of mini-batch start model
        model_evaluation = sequentially_trained_model.evaluate(
            x_val, y_val, batch_size=constants.DEFAULT_BATCH_SIZE, verbose=0
        )
        self.score_matrix_collective_models[
            epoch_index, minibatch_index
        ] = model_evaluation[1]

        # Iterate over partners for training the model sequentially
        shuffled_indexes = np.random.permutation(self.partners_count)
        logger.debug(
            f"(seq) Shuffled order for this sequential collaborative round: {shuffled_indexes}"
        )
        for for_loop_idx, partner_index in enumerate(shuffled_indexes):

            partner = self.partners_list[partner_index]

            # Train on partner local data set
            train_data_for_fit_iteration = (
                self.minibatched_x_train[partner_index][minibatch_index],
                self.minibatched_y_train[partner_index][minibatch_index],
            )
            history = self.collaborative_round_fit(
                sequentially_trained_model,
                train_data_for_fit_iteration,
                self.val_data,
                partner.batch_size,
            )

            # Log results of the round
            self.log_collaborative_round_partner_result(
                partner, for_loop_idx, history.history["val_accuracy"][0]
            )

            # On final collaborative round, save the partner's model in the models' list
            if is_last_round:
                self.models_weights_list[
                    partner_index
                ] = sequentially_trained_model.get_weights()

            # Update iterative results
            self.update_iterative_results(partner_index, history)

        logger.debug("End of sequential collaborative round.")

    def compute_collaborative_round_seqavg(self):
        """Proceed to a collaborative round with a sequential averaging approach"""

        logger.debug("Start new seqavg collaborative round ...")

        # Initialize variables
        epoch_index, minibatch_index = self.epoch_index, self.minibatch_index
        is_very_first_minibatch = epoch_index == 0 and minibatch_index == 0
        x_val, y_val = self.val_data

        # Starting model for each partner is the aggregated model from the previous collaborative round
<<<<<<< HEAD
        if (
            is_very_first_minibatch
        ):  # Except for the very first mini-batch where it is a new model
            logger.debug(
                "(seqavg) Very first minibatch, init a new model for the round"
            )
=======
        if is_very_first_minibatch:  # Except for the very first mini-batch where it is a new model
            logger.debug(f"(seqavg) Very first minibatch, init a new model for the round")
>>>>>>> e5ca82f6
            model_for_round = self.generate_new_model()
        else:
            logger.debug(
                f"(seqavg) Minibatch n°{minibatch_index} of epoch n°{epoch_index}, "
                f"init model by aggregating models from previous round"
            )
            model_for_round = self.init_with_agg_model()

        # Evaluate and store accuracy of mini-batch start model
        model_evaluation = model_for_round.evaluate(
            x_val, y_val, batch_size=constants.DEFAULT_BATCH_SIZE, verbose=0
        )
        self.score_matrix_collective_models[
            epoch_index, minibatch_index
        ] = model_evaluation[1]

        # Iterate over partners for training each individual model
        shuffled_indexes = np.random.permutation(self.partners_count)
        logger.debug(
            f"(seqavg) Shuffled order for this seqavg collaborative round: {shuffled_indexes}"
        )
        for for_loop_idx, partner_index in enumerate(shuffled_indexes):

            partner = self.partners_list[partner_index]

            # Train on partner local data set
            train_data_for_fit_iteration = (
                self.minibatched_x_train[partner_index][minibatch_index],
                self.minibatched_y_train[partner_index][minibatch_index],
            )
            history = self.collaborative_round_fit(
                model_for_round,
                train_data_for_fit_iteration,
                self.val_data,
                partner.batch_size,
            )

            # Log results
            self.log_collaborative_round_partner_result(
                partner, for_loop_idx, history.history["val_accuracy"][0]
            )

            # Save the partner's model in the models' list
            self.models_weights_list[partner_index] = model_for_round.get_weights()

            # Update iterative results
            self.update_iterative_results(partner_index, history)

        logger.debug("End of seqavg collaborative round.")

    def split_in_minibatches(self):
        """Split the dataset passed as argument in mini-batches"""

        # Create the indices where to split
        split_indices = np.arange(1, self.minibatch_count + 1) / self.minibatch_count

        # Iterate over all partners and split their datasets
        for partner_index, partner in enumerate(self.partners_list):
            # Shuffle the dataset
            idx = np.random.permutation(len(partner.x_train))
            x_train, y_train = partner.x_train[idx], partner.y_train[idx]

            # Split the samples and labels
            self.minibatched_x_train[partner_index] = np.split(
                x_train, (split_indices[:-1] * len(x_train)).astype(int)
            )
            self.minibatched_y_train[partner_index] = np.split(
                y_train, (split_indices[:-1] * len(y_train)).astype(int)
            )

    def prepare_aggregation_weights(self):
        """Returns a list of weights for the weighted average aggregation of model weights"""

        if self.aggregation_weighting == "uniform":
            self.aggregation_weights = [1 / self.partners_count] * self.partners_count
        elif self.aggregation_weighting == "data_volume":
            partners_sizes = [len(partner.x_train) for partner in self.partners_list]
            self.aggregation_weights = partners_sizes / np.sum(partners_sizes)
        elif self.aggregation_weighting == "local_score":
            self.aggregation_weights = self.scores_last_learning_round / np.sum(
                self.scores_last_learning_round
            )
        else:
            raise NameError(
                "The aggregation_weighting value ["
                + self.aggregation_weighting
                + "] is not recognized."
            )

    def aggregate_model_weights(self):
        """Aggregate model weights from the list of models, with a weighted average"""

        weights_per_layer = list(zip(*self.models_weights_list))
        new_weights = list()

        for weights_for_layer in weights_per_layer:
            avg_weights_for_layer = np.average(
                np.array(weights_for_layer), axis=0, weights=self.aggregation_weights
            )
            new_weights.append(list(avg_weights_for_layer))

        return new_weights

    def build_model_from_weights(self, new_weights):
        """Generate a new model initialized with weights passed as arguments"""

        new_model = self.generate_new_model()
        new_model.set_weights(new_weights)
        new_model.compile(
            loss=keras.losses.categorical_crossentropy,
            optimizer="adam",
            metrics=["accuracy"],
        )

        return new_model

    def init_with_new_models(self):
        """Return a list of newly generated models, one per partner"""

<<<<<<< HEAD
        partners_model_list = [None] * self.partners_count
        for partner_index, partner in enumerate(self.partners_list):
            partners_model_list[partner_index] = self.generate_new_model()
=======
        # Init a list to receive a new model for each partner
        partners_model_list = []

        # Generate a new model and add it to the list
        new_model = self.generate_new_model()
        partners_model_list.append(new_model)

        # For each remaining partner, duplicate the new model and add it to the list
        new_model_weights = new_model.get_weights()
        for i in range(len(self.partners_list)-1):
            partners_model_list.append(self.build_model_from_weights(new_model_weights))

>>>>>>> e5ca82f6
        return partners_model_list

    def init_with_agg_model(self):
        """Return a new model aggregating models from model_list"""

        self.prepare_aggregation_weights()
        return self.build_model_from_weights(self.aggregate_model_weights())

    def init_with_agg_models(self):
        """Return a list with the aggregated model duplicated for each partner"""

        self.prepare_aggregation_weights()
<<<<<<< HEAD
        partners_model_list = [None] * self.partners_count
        for partner_index, partner in enumerate(self.partners_list):
            partners_model_list[partner_index] = self.build_model_from_weights(
                self.aggregate_model_weights()
            )
=======
        partners_model_list = []
        for partner in self.partners_list:
            partners_model_list.append(self.build_model_from_weights(self.aggregate_model_weights()))
>>>>>>> e5ca82f6
        return partners_model_list

    @staticmethod
    def collaborative_round_fit(model_to_fit, train_data, val_data, batch_size):
        """Fit the model with arguments passed as parameters and returns the history object"""

        x_train, y_train = train_data
        history = model_to_fit.fit(
            x_train,
            y_train,
            batch_size=batch_size,
            epochs=1,
            verbose=0,
            validation_data=val_data,
        )

        return history

    def log_collaborative_round_partner_result(
        self, partner, partner_index, validation_score
    ):
        """Print the validation accuracy of the collaborative round"""

        epoch_nb_str = f"Epoch {str(self.epoch_index).zfill(2)}/{str(self.epoch_count - 1).zfill(2)}"
        mb_nb_str = f"Minibatch {str(self.minibatch_index).zfill(2)}/{str(self.minibatch_count - 1).zfill(2)}"
<<<<<<< HEAD
        partner_id_str = (
            f"Partner id #{partner.id} ({partner_index}/{self.partners_count})"
        )
=======
        partner_id_str = f"Partner id #{partner.id} ({partner_index}/{self.partners_count - 1})"
>>>>>>> e5ca82f6
        val_acc_str = f"{round(validation_score, 2)}"

        logger.debug(
            f"{epoch_nb_str} > {mb_nb_str} > {partner_id_str} > val_acc: {val_acc_str}"
        )

    def update_iterative_results(self, partner_index, fit_history):
        """Update the results arrays with results from the collaboration round"""

        validation_score = fit_history.history["val_accuracy"][0]

        self.scores_last_learning_round[
            partner_index
        ] = validation_score  # TO DO check if coherent

        # At the end of each mini-batch, for each partner, populate the score matrix per partner
        self.score_matrix_per_partner[
            self.epoch_index, self.minibatch_index, partner_index
        ] = validation_score


def init_multi_partner_learning_from_scenario(scenario, is_save_data=True):

    mpl = MultiPartnerLearning(
        scenario.partners_list,
        scenario.epoch_count,
        scenario.minibatch_count,
        scenario.dataset,
        scenario.multi_partner_learning_approach,
        scenario.epoch_count_for_meta_model,
        scenario.aggregation_weighting,
        scenario.single_partner_test_mode,
        scenario.is_early_stopping,
        is_save_data,
        scenario.save_folder,
    )

    return mpl<|MERGE_RESOLUTION|>--- conflicted
+++ resolved
@@ -21,7 +21,6 @@
 
 
 class MultiPartnerLearning:
-<<<<<<< HEAD
     def __init__(
         self,
         partners_list,
@@ -39,21 +38,6 @@
         is_save_data=False,
         save_folder="",
     ):
-=======
-
-    def __init__(self,
-                 partners_list,
-                 epoch_count,
-                 minibatch_count,
-                 dataset,
-                 multi_partner_learning_approach,
-                 aggregation_weighting="uniform",
-                 single_partner_test_mode="global",
-                 is_early_stopping=True,
-                 is_save_data=False,
-                 save_folder="",
-                 ):
->>>>>>> e5ca82f6
 
         # Attributes related to partners
         self.partners_list = partners_list
@@ -214,32 +198,8 @@
         """ Compute the score on test data of a model trained on a single partner"""
 
         start = timer()
-<<<<<<< HEAD
         logger.info(
             f"## Training and evaluating model on partner with id #{partner.id}"
-=======
-        logger.info(f"## Training and evaluating model on partner with id #{partner.id}")
-
-        # Initialize model
-        model = self.generate_new_model()
-
-        # Set if early stopping if needed
-        cb = []
-        if self.is_early_stopping:
-            es = EarlyStopping(monitor='val_loss', mode='min', verbose=0, patience=constants.PATIENCE)
-            cb.append(es)
-
-        # Train model
-        logger.info("   Training model...")
-        history = model.fit(
-            partner.x_train,
-            partner.y_train,
-            batch_size=partner.batch_size,
-            epochs=self.epoch_count,
-            verbose=0,
-            validation_data=self.val_data,
-            callbacks=cb,
->>>>>>> e5ca82f6
         )
 
         model = self.train_single_model(partner)
@@ -297,11 +257,7 @@
 
         # Initialize variables
         model_to_evaluate, sequentially_trained_model = None, None
-<<<<<<< HEAD
         if self.learning_approach in ["seq-pure", "seq-with-final-agg"]:
-=======
-        if self.learning_approach in ['seq-pure', 'seq-with-final-agg']:
->>>>>>> e5ca82f6
             sequentially_trained_model = self.generate_new_model()
 
         # Train model (iterate for each epoch and mini-batch)
@@ -574,17 +530,8 @@
         x_val, y_val = self.val_data
 
         # Starting model for each partner is the aggregated model from the previous collaborative round
-<<<<<<< HEAD
-        if (
-            is_very_first_minibatch
-        ):  # Except for the very first mini-batch where it is a new model
-            logger.debug(
-                "(seqavg) Very first minibatch, init a new model for the round"
-            )
-=======
         if is_very_first_minibatch:  # Except for the very first mini-batch where it is a new model
             logger.debug(f"(seqavg) Very first minibatch, init a new model for the round")
->>>>>>> e5ca82f6
             model_for_round = self.generate_new_model()
         else:
             logger.debug(
@@ -704,11 +651,6 @@
     def init_with_new_models(self):
         """Return a list of newly generated models, one per partner"""
 
-<<<<<<< HEAD
-        partners_model_list = [None] * self.partners_count
-        for partner_index, partner in enumerate(self.partners_list):
-            partners_model_list[partner_index] = self.generate_new_model()
-=======
         # Init a list to receive a new model for each partner
         partners_model_list = []
 
@@ -721,7 +663,6 @@
         for i in range(len(self.partners_list)-1):
             partners_model_list.append(self.build_model_from_weights(new_model_weights))
 
->>>>>>> e5ca82f6
         return partners_model_list
 
     def init_with_agg_model(self):
@@ -734,17 +675,9 @@
         """Return a list with the aggregated model duplicated for each partner"""
 
         self.prepare_aggregation_weights()
-<<<<<<< HEAD
-        partners_model_list = [None] * self.partners_count
-        for partner_index, partner in enumerate(self.partners_list):
-            partners_model_list[partner_index] = self.build_model_from_weights(
-                self.aggregate_model_weights()
-            )
-=======
         partners_model_list = []
         for partner in self.partners_list:
             partners_model_list.append(self.build_model_from_weights(self.aggregate_model_weights()))
->>>>>>> e5ca82f6
         return partners_model_list
 
     @staticmethod
@@ -770,13 +703,7 @@
 
         epoch_nb_str = f"Epoch {str(self.epoch_index).zfill(2)}/{str(self.epoch_count - 1).zfill(2)}"
         mb_nb_str = f"Minibatch {str(self.minibatch_index).zfill(2)}/{str(self.minibatch_count - 1).zfill(2)}"
-<<<<<<< HEAD
-        partner_id_str = (
-            f"Partner id #{partner.id} ({partner_index}/{self.partners_count})"
-        )
-=======
         partner_id_str = f"Partner id #{partner.id} ({partner_index}/{self.partners_count - 1})"
->>>>>>> e5ca82f6
         val_acc_str = f"{round(validation_score, 2)}"
 
         logger.debug(
