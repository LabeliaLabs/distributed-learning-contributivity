--- conflicted
+++ resolved
@@ -11,7 +11,6 @@
 from itertools import product
 import datetime
 
-<<<<<<< HEAD
 
 import keras
 from keras.models import Sequential
@@ -44,43 +43,6 @@
     )
 
     return model
-
-
-def generate_new_cnn_model():
-    """Return a CNN model from scratch based on given batch_size"""
-
-    model = Sequential()
-    model.add(
-        Conv2D(
-            32, kernel_size=(3, 3), activation="relu", input_shape=constants.INPUT_SHAPE
-        )
-    )
-    model.add(Conv2D(64, (3, 3), activation="relu"))
-    model.add(MaxPooling2D(pool_size=(2, 2)))
-    model.add(Flatten())
-    model.add(Dense(128, activation="relu"))
-    model.add(Dense(constants.NUM_CLASSES, activation="softmax"))
-
-    model.compile(
-        loss=keras.losses.categorical_crossentropy,
-        optimizer="adam",
-        metrics=["accuracy"],
-    )
-
-    return model
-
-
-def preprocess_input(x):
-    """Return input data so it works with default keras CNN"""
-
-    x = x.reshape(x.shape[0], constants.IMG_ROWS, constants.IMG_COLS, 1)
-    x = x.astype("float32")
-    x /= 255
-
-    return x
-
-=======
->>>>>>> 796c223c
 
 def load_cfg(yaml_filepath):
     """
