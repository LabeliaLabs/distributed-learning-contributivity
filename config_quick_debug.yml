--- conflicted
+++ resolved
@@ -2,12 +2,8 @@
 n_repeats: 1
 scenario_params_list:
  - dataset_name:
-<<<<<<< HEAD
-    - 'mnist'
-=======
     'mnist':
     - 'random_initialization'
->>>>>>> 1d4522c3
    partners_count:
     - 3
    amounts_per_partner:
