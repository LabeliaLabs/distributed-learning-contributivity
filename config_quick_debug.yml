--- conflicted
+++ resolved
@@ -1,19 +1,6 @@
 experiment_name: debug_config
 n_repeats: 1
 scenario_params_list:
-<<<<<<< HEAD
- - partners_count: 4
-   amounts_per_partner: [0.4, 0.3, 0.2, 0.1]
-   samples_split_option: 'stratified'
-   advanced_split: [[7, 'shared'], [6, 'shared'], [2, 'specific'], [1, 'specific']]
-   aggregation_weighting: 'data_volume'
-   corrupted_datasets: [not_corrupted, not_corrupted, not_corrupted, not_corrupted]
-   minibatch_count: 20
-   fit_batches_count: 8
-   is_early_stopping: True
-   is_quick_demo: False
-   methods:
-=======
  - partners_count: 
     - 4
    amounts_per_partner: 
@@ -25,8 +12,9 @@
    corrupted_datasets: 
     - [not_corrupted, corrupted, not_corrupted, not_corrupted]
     - [not_corrupted, not_corrupted, not_corrupted, not_corrupted]
+   fit_batches_count:
+    - 8
    is_quick_demo: 
     - True
    methods:
-    - ["Independant scores"]
->>>>>>> c4b37902
+    - ["Independent scores"]