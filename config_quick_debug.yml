experiment_name: debug_config
n_repeats: 1
scenario_params_list:
 - dataset_name:
    - 'mnist'
    - 'cifar10'
   partners_count:
    - 3
   amounts_per_partner: 
<<<<<<< HEAD
    - [0.5, 0.25, 0.25]
   samples_split_option: 
    - 'random'
   multi_partner_learning_approach: 
    - 'seq-with-final-agg'
   aggregation_weighting: 
=======
    - [0.2, 0.5, 0.3]
   samples_split_option:
    - ['advanced', [[4, 'shared'], [6, 'shared'], [4, 'specific']]]
   multi_partner_learning_approach:
    - 'fedavg'
   aggregation_weighting:
>>>>>>> 796c223c
    - 'uniform'
   methods:
<<<<<<< HEAD
    - ["DVRL"]
=======
    - ["Shapley values", "Independent scores"]
   gradient_updates_per_pass_count:
    - 5
   is_quick_demo:
    - True
>>>>>>> 796c223c
<|MERGE_RESOLUTION|>--- conflicted
+++ resolved
@@ -7,29 +7,16 @@
    partners_count:
     - 3
    amounts_per_partner: 
-<<<<<<< HEAD
-    - [0.5, 0.25, 0.25]
-   samples_split_option: 
-    - 'random'
-   multi_partner_learning_approach: 
-    - 'seq-with-final-agg'
-   aggregation_weighting: 
-=======
     - [0.2, 0.5, 0.3]
    samples_split_option:
     - ['advanced', [[4, 'shared'], [6, 'shared'], [4, 'specific']]]
    multi_partner_learning_approach:
     - 'fedavg'
    aggregation_weighting:
->>>>>>> 796c223c
     - 'uniform'
    methods:
-<<<<<<< HEAD
-    - ["DVRL"]
-=======
     - ["Shapley values", "Independent scores"]
    gradient_updates_per_pass_count:
     - 5
    is_quick_demo:
-    - True
->>>>>>> 796c223c
+    - True