# -*- coding: utf-8 -*-
"""
This enables to parameterize a desired scenario to mock a multi-partner ML project.
"""

from datasets import dataset_mnist, dataset_cifar10
from sklearn.model_selection import train_test_split
import datetime
import os
import numpy as np
import matplotlib.pyplot as plt
import uuid
import pandas as pd
from loguru import logger
import operator
import random

from dataset import Dataset
import constants
from partner import Partner


class Scenario:
    def __init__(self, params, experiment_path, scenario_id=1, n_repeat=1, is_dry_run=False):

        # ---------------------------------------------------------------------
        # Initialization of the dataset defined in the config of the experiment
        # ---------------------------------------------------------------------

        # Raise Exception if unknown parameters in the .yml file

<<<<<<< HEAD
        params_known = ["dataset_name","partners_count","amounts_per_partner","samples_split_option","multi_partner_learning_approach","aggregation_weighting","methods","gradient_updates_per_pass_count","is_quick_demo", "corrupted_datasets", "epoch_count", "minibatch_count", "is_early_stopping", "proportion_dataset"]
=======
        params_known = ["dataset_name","partners_count","amounts_per_partner","samples_split_option","multi_partner_learning_approach","aggregation_weighting","methods","gradient_updates_per_pass_count","is_quick_demo", "corrupted_datasets", "epoch_count", "minibatch_count", "is_early_stopping"]
>>>>>>> 9b3f99e4

        if not all([x in params_known for x in params]):
            for x in params:
                if not x in params_known:
                    logger.debug(f"Unrecognised parameter: {x}")
            raise Exception(f"Unrecognised parameters, check your .yml file")

        # Get and verify which dataset is configured
        supported_datasets_names = ["mnist", "cifar10"]
        if "dataset_name" in params:
            dataset_name = params["dataset_name"]
            if dataset_name not in supported_datasets_names:
                raise Exception(f"Dataset named '{dataset_name}' is not supported (yet). You could add it!")
        else:
            dataset_name = "mnist"  # default
        logger.debug(f"Dataset selected: {dataset_name}")

        # Reference the module corresponding to the dataset selected and initialize the Dataset object
        if dataset_name == "mnist":
            dataset_module = dataset_mnist
        elif dataset_name == "cifar10":
            dataset_module = dataset_cifar10
        else:
            raise Exception(f"Dataset named '{dataset_name}' is not supported (yet). You could add it!")

        self.dataset = Dataset(
            dataset_name,
            dataset_module.x_train,
            dataset_module.x_test,
            dataset_module.y_train,
            dataset_module.y_test,
            dataset_module.input_shape,
            dataset_module.num_classes,
            dataset_module.preprocess_dataset_labels,
            dataset_module.generate_new_model_for_dataset,
        )

        self.nb_samples_used = len(self.dataset.x_train)
        self.final_relative_nb_samples = []

        # The train set is split into a train set and a validation set (used in particular for early stopping)
        self.dataset.train_val_split()

        # --------------------------------------
        #  Definition of collaborative scenarios
        # --------------------------------------

        # List of all partners defined in the scenario
        self.partners_list = []

        # partners mock different partners in a collaborative data science project
        # For defining the number of partners
        self.partners_count = params["partners_count"]

        # For configuring the respective sizes of the partners' datasets
        # Should the partners receive an equivalent amount of samples each or receive different amounts?
        # Define the percentages of samples per partner
        # Sum has to equal 1 and number of items has to equal partners_count
        self.amounts_per_partner = params["amounts_per_partner"]

        # The proportion of the dataset the computation will used
        if "proportion_dataset" in params:
            self.proportion_dataset = params["proportion_dataset"]
            assert self.proportion_dataset > 0, "Error in the config file, proportion_dataset should be > 0"
            assert self.proportion_dataset <=1, "Error in the config file, proportion_dataset should be <= 1"
        else:
            self.proportion_dataset = 1  # default

        # For configuring if data samples are split between partners randomly or in a stratified way...
        # ... so that they cover distinct areas of the samples space
        if "samples_split_option" in params:
            (self.samples_split_type, self.samples_split_description) = params["samples_split_option"]
        else:
            (self.samples_split_type, self.samples_split_description) = ("basic", "random")  # default

        # For configuring if the data of the partners are corrupted or not (useful for testing contributivity measures)
        if "corrupted_datasets" in params:
            self.corrupted_datasets = params["corrupted_datasets"]
        else:
            self.corrupted_datasets = ["not_corrupted"] * self.partners_count  # default

        # ---------------------------------------------------
        #  Configuration of the distributed learning approach
        # ---------------------------------------------------

        self.mpl = None

        # Multi-partner learning approach
        multi_partner_learning_approaches_list = [
            "fedavg",
            "seq-pure",
            "seq-with-final-agg",
            "seqavg",
        ]

        if "multi_partner_learning_approach" in params:
            approach = params["multi_partner_learning_approach"]
            if approach in multi_partner_learning_approaches_list:
                self.multi_partner_learning_approach = approach
            else:
                raise Exception(f"Multi-partner learning approach '{approach}' is not a valid approach.")
        else:
            self.multi_partner_learning_approach = 'fedavg'  # default

        # Define how federated learning aggregation steps are weighted. Toggle between 'uniform' and 'data_volume'
        # Default is 'uniform'
        if "aggregation_weighting" in params:
            self.aggregation_weighting = params["aggregation_weighting"]
        else:
            self.aggregation_weighting = "uniform"  # default

        # Number of epochs, mini-batches and fit_batches in ML training
        if "epoch_count" in params:
            self.epoch_count = params["epoch_count"]
            assert self.epoch_count > 0, "Error: in the provided config file, epoch_count should be > 0"
        else:
            self.epoch_count = 40  # default

        if "minibatch_count" in params:
            self.minibatch_count = params["minibatch_count"]
            assert self.minibatch_count > 0, "Error: in the provided config file, minibatch_count should be > 0"
        else:
            self.minibatch_count = 20  # default

        if "gradient_updates_per_pass_count" in params:
            self.gradient_updates_per_pass_count = params["gradient_updates_per_pass_count"]
            assert self.gradient_updates_per_pass_count > 0, "Error: in the provided config file, gradient_updates_per_pass_count should be > 0"
        else:
            self.gradient_updates_per_pass_count = constants.DEFAULT_GRADIENT_UPDATES_PER_PASS_COUNT

        # Early stopping stops ML training when performance increase is not significant anymore
        # It is used to optimize the number of epochs and the execution time
        if "is_early_stopping" in params:
            self.is_early_stopping = params["is_early_stopping"]
        else:
            self.is_early_stopping = True  # default

        # -----------------------------------------------------------------
        #  Configuration of contributivity measurement methods to be tested
        # -----------------------------------------------------------------

        # List of contributivity measures selected and computed in the scenario
        self.contributivity_list = []

        # Contributivity methods
        contributivity_methods_list = [
            "Shapley values",
            "Independent scores",
            "TMCS",
            "ITMCS",
            "IS_lin_S",
            "IS_reg_S",
            "AIS_Kriging_S",
            "SMCS",
            "WR_SMC",
        ]

        self.methods = []
        if "methods" in params and params["methods"]:
            for method in params["methods"]:
                if method in contributivity_methods_list:
                    self.methods.append(method)
                else:
                    raise Exception(f"Contributivity method '{method}' is not in methods list.")

        # -------------
        # Miscellaneous
        # -------------

        # Scenario id and number of repetition
        self.scenario_id = scenario_id
        self.n_repeat = n_repeat

        if "is_quick_demo" in params:
            self.is_quick_demo = params["is_quick_demo"]
        else:
            self.is_quick_demo = False  # default

        if self.is_quick_demo and self.proportion_dataset < 1:
            raise Exception("Don't start a quick_demo without the full dataset")

        # The quick demo parameters overwrites previously defined parameters to make the scenario faster to compute
        if "is_quick_demo" in params and params["is_quick_demo"]:
            # Use less data and less epochs to speed up the computations
            logger.info("Quick demo: limit number of data and number of epochs.")
            index_train = np.random.choice(self.dataset.x_train.shape[0], 1000, replace=False)
            index_val = np.random.choice(self.dataset.x_val.shape[0], 500, replace=False)
            index_test = np.random.choice(self.dataset.x_test.shape[0], 500, replace=False)
            self.dataset.x_train = self.dataset.x_train[index_train]
            self.dataset.y_train = self.dataset.y_train[index_train]
            self.dataset.x_val = self.dataset.x_val[index_val]
            self.dataset.y_val = self.dataset.y_val[index_val]
            self.dataset.x_test = self.dataset.x_test[index_test]
            self.dataset.y_test = self.dataset.y_test[index_test]
            self.epoch_count = 3
            self.minibatch_count = 2

        if self.proportion_dataset < 1:
            self.shorten_dataset_proportion()
        else:
            logger.info("Computation use the full dataset")
        # -------
        # Outputs
        # -------

        now = datetime.datetime.now()
        now_str = now.strftime("%Y-%m-%d_%Hh%M")
        self.scenario_name = (
                "scenario_"
                + str(self.scenario_id)
                + "_"
                + "repeat"
                + "_"
                + str(self.n_repeat)
                + "_"
                + now_str
                + "_"
                + uuid.uuid4().hex[
                  :3
                  ]  # This is to be sure 2 distinct scenarios do no have the same name
        )

        self.short_scenario_name = (
                str(self.partners_count)
                + " "
                + str(self.amounts_per_partner)
        )

        self.save_folder = experiment_path / self.scenario_name
        if not is_dry_run:
            self.save_folder.mkdir(parents=True, exist_ok=True)

        # ------------------------------------------------
        # Print the description of the scenario configured
        # ------------------------------------------------

        if not is_dry_run:
            # Describe scenario
            logger.info("### Description of data scenario configured:")
            logger.info(f"   Number of partners defined: {self.partners_count}")
            logger.info(f"   Data distribution scenario chosen: {self.samples_split_description}")
            logger.info(f"   Multi-partner learning approach: {self.multi_partner_learning_approach}")
            logger.info(f"   Weighting option: {self.aggregation_weighting}")
            logger.info(f"   Iterations parameters: "
                        f"{self.epoch_count} epochs > "
                        f"{self.minibatch_count} mini-batches > "
                        f"{self.gradient_updates_per_pass_count} gradient updates per pass")

            # Describe data
            logger.info(f"### Data loaded: {self.dataset.name}")
            logger.info(f"   {len(self.dataset.x_train)} train data with {len(self.dataset.y_train)} labels")
            logger.info(f"   {len(self.dataset.x_val)} val data with {len(self.dataset.y_val)} labels")
            logger.info(f"   {len(self.dataset.x_test)} test data with {len(self.dataset.y_test)} labels")

    def append_contributivity(self, contributivity):

        self.contributivity_list.append(contributivity)

    def instantiate_scenario_partners(self):

        self.partners_list = [Partner(i) for i in range(self.partners_count)]

    def split_data_advanced(self, is_logging_enabled=True):
        """Advanced split: Populates the partners with their train and test data (not pre-processed)"""

        x_train = self.dataset.x_train
        y_train = self.dataset.y_train
        partners_list = self.partners_list
        amounts_per_partner = self.amounts_per_partner
        advanced_split_description = self.samples_split_description

        # Compose the lists of partners with data samples from shared clusters and those with specific clusters
        for p in partners_list:
            p.cluster_count = int(advanced_split_description[p.id][0])
            p.cluster_split_option = advanced_split_description[p.id][1]
        partners_with_shared_clusters = [p for p in partners_list if p.cluster_split_option == 'shared']
        partners_with_specific_clusters = [p for p in partners_list if p.cluster_split_option == 'specific']
        partners_with_shared_clusters.sort(key=operator.attrgetter("cluster_count"), reverse=True)
        partners_with_specific_clusters.sort(key=operator.attrgetter("cluster_count"), reverse=True)

        # Compose the list of different labels in the dataset
        labels = list(set(y_train))
        random.seed(42)
        random.shuffle(labels)

        # Check coherence of the split option:
        nb_diff_labels = len(labels)
        specific_clusters_count = sum([p.cluster_count for p in partners_with_specific_clusters])
        if partners_with_shared_clusters:
            shared_clusters_count = max([p.cluster_count for p in partners_with_shared_clusters])
        else:
            shared_clusters_count = 0
        assert specific_clusters_count + shared_clusters_count <= nb_diff_labels, "Error: data samples from the initial dataset are split in clusters per data labels - Incompatibility between the split arguments and the dataset provided - Example: ['advanced', [[7, 'shared'], [6, 'shared'], [2, 'specific'], [1, 'specific']]] means 7 shared clusters and 2 + 1 = 3 specific clusters ==> This scenario can't work with a dataset with less than 10 labels"

        # Stratify the dataset into clusters per labels
        x_train_for_cluster, y_train_for_cluster, nb_samples_per_cluster = {}, {}, {}
        for label in labels:
            idx_in_full_trainset = np.where(y_train == label)
            x_train_for_cluster[label] = x_train[idx_in_full_trainset]
            y_train_for_cluster[label] = y_train[idx_in_full_trainset]
            nb_samples_per_cluster[label] = len(y_train_for_cluster[label])

        # For each partner compose the list of clusters from which they will draw data samples
        index = 0
        for p in partners_with_specific_clusters:
            p.clusters_list = labels[index:index + p.cluster_count]
            index += p.cluster_count

        shared_clusters = labels[index:index + shared_clusters_count]
        for p in partners_with_shared_clusters:
            p.clusters_list = random.sample(shared_clusters, k=p.cluster_count)

        # We need to enforce the relative data amounts configured.
        # It might not be possible to distribute all data samples, depending on...
        # ... the coherence of the relative data amounts and the split option.
        # We will compute a resize factor to determine the total nb of samples to be distributed per partner

        # For partners getting data samples from specific clusters...
        # ... compare the nb of available samples vs. the nb of samples initially configured
        resize_factor_specific = 1
        for p in partners_with_specific_clusters:
            nb_available_samples = sum([nb_samples_per_cluster[cl] for cl in p.clusters_list])
            nb_samples_requested = int(amounts_per_partner[p.id] * len(y_train))
            ratio = nb_available_samples / nb_samples_requested
            resize_factor_specific = min(resize_factor_specific, ratio)

        # For each partner getting data samples from shared clusters:
        # ... compute the nb of samples initially configured and resize it,
        # ... then sum per cluster how many samples are needed.
        # Then, find if a cluster is requested more samples than it has, and if yes by which factor
        resize_factor_shared = 1
        nb_samples_needed_per_cluster = dict.fromkeys(shared_clusters, 0)
        for p in partners_with_shared_clusters:
            initial_amount_resized = int(amounts_per_partner[p.id] * len(y_train) * resize_factor_specific)
            initial_amount_resized_per_cluster = int(initial_amount_resized / p.cluster_count)
            for cl in p.clusters_list:
                nb_samples_needed_per_cluster[cl] += initial_amount_resized_per_cluster
        for cl in nb_samples_needed_per_cluster:
            resize_factor_shared = min(resize_factor_shared,
                                       nb_samples_per_cluster[cl] / nb_samples_needed_per_cluster[cl],
                                       )

        # Compute the final resize factor
        final_resize_factor = resize_factor_specific * resize_factor_shared

        # Size correctly each partner's subset. For each partner:
        for p in partners_list:
            p.final_nb_samples = int(amounts_per_partner[p.id] * len(y_train) * final_resize_factor)
            p.final_nb_samples_p_cluster = int(p.final_nb_samples / p.cluster_count)
        self.nb_samples_used = sum([p.final_nb_samples for p in partners_list])
        self.final_relative_nb_samples = [p.final_nb_samples / self.nb_samples_used for p in partners_list]

        # Partners receive their subsets
        shared_clusters_index = dict.fromkeys(shared_clusters, 0)
        for p in partners_list:

            list_arrays_x, list_arrays_y = [], []

            if p in partners_with_shared_clusters:
                for cl in p.clusters_list:
                    idx = shared_clusters_index[cl]
                    list_arrays_x.append(x_train_for_cluster[cl][idx:idx + p.final_nb_samples_p_cluster])
                    list_arrays_y.append(y_train_for_cluster[cl][idx:idx + p.final_nb_samples_p_cluster])
                    shared_clusters_index[cl] += p.final_nb_samples_p_cluster
            elif p in partners_with_specific_clusters:
                for cl in p.clusters_list:
                    list_arrays_x.append(x_train_for_cluster[cl][:p.final_nb_samples_p_cluster])
                    list_arrays_y.append(y_train_for_cluster[cl][:p.final_nb_samples_p_cluster])

            p.x_train = np.concatenate(list_arrays_x)
            p.y_train = np.concatenate(list_arrays_y)

            # Create local validation and test datasets from the partner train data
            p.x_train, p.x_val, p.y_train, p.y_val = train_test_split(
                p.x_train, p.y_train, test_size=0.1, random_state=42
            )
            p.x_train, p.x_test, p.y_train, p.y_test = train_test_split(
                p.x_train, p.y_train, test_size=0.1, random_state=42
            )

        # Check coherence of number of mini-batches versus partner with small dataset
        assert self.minibatch_count <= min([len(p.x_train) for p in self.partners_list]), "Error: in the provided config file and the provided dataset, a partner doesn't have enough data samples to create the minibatches "

        if is_logging_enabled:
            logger.info("### Splitting data among partners:")
            logger.info(f"   Advanced split performed.")
            logger.info(f"   Nb of samples split amongst partners: {self.nb_samples_used}")
            logger.info(f"   Partners' relative nb of samples: {[round(p, 2) for p in self.final_relative_nb_samples]} "
                        f"   (versus initially configured: {amounts_per_partner})")
            for partner in self.partners_list:
                logger.info(f"   Partner #{partner.id}: {len(partner.x_train)} "
                            f"samples with labels {partner.clusters_list}")

        return 0

    def split_data(self, is_logging_enabled=True):
        """Populates the partners with their train and test data (not pre-processed)"""

        # Fetch parameters of scenario
        x_train = self.dataset.x_train
        y_train = self.dataset.y_train

        # Configure the desired splitting scenario - Datasets sizes
        # Should the partners receive an equivalent amount of samples each...
        # ... or receive different amounts?

        # Check the percentages of samples per partner and control its coherence
        assert len(self.amounts_per_partner) == self.partners_count, "Error: in the provided config file, amounts_per_partner list should have a size equals to partners_count"
        assert np.sum(self.amounts_per_partner) == 1, "Error: in the provided config file, amounts_per_partner argument: the sum of the proportions you provided isn't equal to 1"

        # Then we parameterize this via the splitting_indices to be passed to np.split
        # This is to transform the percentages from the scenario configuration into indices where to split the data
        if self.partners_count == 1:
            splitting_indices_train = 1
        else:
            splitting_indices = np.empty((self.partners_count - 1,))
            splitting_indices[0] = self.amounts_per_partner[0]
            for i in range(self.partners_count - 2):
                splitting_indices[i + 1] = (
                        splitting_indices[i] + self.amounts_per_partner[i + 1]
                )
            splitting_indices_train = (splitting_indices * len(y_train)).astype(int)

        # Configure the desired data distribution scenario

        # Create a list of indexes of the samples
        train_idx = np.arange(len(y_train))

        # In the 'stratified' scenario we sort by labels
        if self.samples_split_description == "stratified":
            # Sort by labels
            y_sorted_idx = y_train.argsort()
            y_train = y_train[y_sorted_idx]
            x_train = x_train[y_sorted_idx]

        # In the 'random' scenario we shuffle randomly the indexes
        elif self.samples_split_description == "random":
            np.random.seed(42)
            np.random.shuffle(train_idx)

        # If neither 'stratified' nor 'random', we raise an exception
        else:
            raise NameError(
                "This samples_split option ["
                + self.samples_split_description
                + "] is not recognized."
            )

        # Do the splitting among partners according to desired scenarios

        # Split data between partners
        train_idx_idx_list = np.split(train_idx, splitting_indices_train)

        # Populate partners
        partner_idx = 0
        for train_idx in train_idx_idx_list:

            p = self.partners_list[partner_idx]

            # Finalize selection of train data
            x_partner_train = x_train[train_idx, :]
            y_partner_train = y_train[train_idx, ]

            # Populate the partner's train dataset
            p.x_train = x_partner_train
            p.y_train = y_partner_train

            # Create local validation and test datasets from the partner train data
            p.x_train, p.x_val, p.y_train, p.y_val = train_test_split(
                p.x_train, p.y_train, test_size=0.1, random_state=42
            )
            p.x_train, p.x_test, p.y_train, p.y_test = train_test_split(
                p.x_train, p.y_train, test_size=0.1, random_state=42
            )

            # Update other attributes from partner
            p.final_nb_samples = len(p.x_train)
            p.clusters_list = list(set(p.y_train))

            # Move on to the next partner
            partner_idx += 1

        # Check coherence of number of mini-batches versus smaller partner
        assert self.minibatch_count <= (min(self.amounts_per_partner) * len(x_train)), "Error: in the provided config file and dataset, a partner doesn't have enough data samples to create the minibatches"

        self.nb_samples_used = sum([len(p.x_train) for p in self.partners_list])
        self.final_relative_nb_samples = [p.final_nb_samples / self.nb_samples_used for p in self.partners_list]

        if is_logging_enabled:
            logger.info(f"### Splitting data among partners:")
            logger.info(f"   Simple split performed.")
            logger.info(f"   Nb of samples split amongst partners: {self.nb_samples_used}")
            for partner in self.partners_list:
                logger.info(f"   Partner #{partner.id}: "
                            f"{partner.final_nb_samples} samples "
                            f"with labels {partner.clusters_list}")

        return 0

    def plot_data_distribution(self):

        for i, partner in enumerate(self.partners_list):

            plt.subplot(self.partners_count, 1, i + 1)  # TODO share y axis
            data_count = np.bincount(partner.y_train)

            # Fill with 0
            while len(data_count) < 10:
                data_count = np.append(data_count, 0)

            plt.bar(np.arange(0, 10), data_count)
            plt.ylabel("partner " + str(partner.id))

        plt.suptitle("Data distribution")
        plt.xlabel("Digits")

        if not os.path.exists(self.save_folder / 'graphs/'):
            os.makedirs(self.save_folder / 'graphs/')
        plt.savefig(self.save_folder / "graphs/data_distribution.png")
        plt.close()

    def compute_batch_sizes(self):

        # For each partner we compute the batch size in multi-partner and single-partner setups
        batch_size_min = 1
        batch_size_max = constants.MAX_BATCH_SIZE

        if self.partners_count == 1:
            p = self.partners_list[0]
            batch_size = int(len(p.x_train) / self.gradient_updates_per_pass_count)
            p.batch_size = np.clip(batch_size, batch_size_min, batch_size_max)
        else:
            for p in self.partners_list:
                batch_size = int(len(p.x_train) / (self.minibatch_count * self.gradient_updates_per_pass_count))
                p.batch_size = np.clip(batch_size, batch_size_min, batch_size_max)

        for p in self.partners_list:
            logger.debug(f"   Compute batch sizes, partner #{p.id}: {p.batch_size}")

    def preprocess_scenarios_data(self):
        """Return scenario with central datasets (val, test) and distributed datasets (partners) pre-processed"""

        logger.debug("## Pre-processing datasets of the scenario for keras CNN:")

        # First, the scenario central dataset of the scenario
        self.dataset.y_val = self.dataset.preprocess_dataset_labels(self.dataset.y_val)
        logger.debug("   Central early stopping validation set: done.")
        self.dataset.y_test = self.dataset.preprocess_dataset_labels(self.dataset.y_test)
        logger.debug("   Central testset: done.")

        # Then, datasets of each partner
        for partner_index, partner in enumerate(self.partners_list):

            # Pre-process labels (y) data
            partner.y_train = self.dataset.preprocess_dataset_labels(partner.y_train)
            partner.y_val = self.dataset.preprocess_dataset_labels(partner.y_val)
            partner.y_test = self.dataset.preprocess_dataset_labels(partner.y_test)

            # If a data corruption is configured, apply it
            if self.corrupted_datasets[partner_index] == "corrupted":
                logger.debug(f"   ... Corrupting data (by offsetting labels) of partner #{partner.id}")
                partner.corrupt_labels()
            elif self.corrupted_datasets[partner_index] == "shuffled":
                logger.debug(f"   ... Corrupting data (by shuffling labels) of partner #{partner.id}")
                partner.shuffle_labels()
            elif self.corrupted_datasets[partner_index] == "not_corrupted":
                pass
            else:
                logger.debug("Unexpected label of corruption, no corruption performed!")

            logger.debug(f"   Partner #{partner.id}: done.")

    def to_dataframe(self):

        df = pd.DataFrame()
        dict_results = {}

        # Scenario definition parameters
        dict_results["scenario_name"] = self.scenario_name
        dict_results["short_scenario_name"] = self.short_scenario_name
        dict_results["dataset_name"] = self.dataset.name
        dict_results["train_data_samples_count"] = len(self.dataset.x_train)
        dict_results["test_data_samples_count"] = len(self.dataset.x_test)
        dict_results["partners_count"] = self.partners_count
        dict_results["dataset_fraction_per_partner"] = self.amounts_per_partner
        dict_results["samples_split_description"] = self.samples_split_description
        dict_results["nb_samples_used"] = self.nb_samples_used
        dict_results["final_relative_nb_samples"] = self.final_relative_nb_samples

        # Multi-partner learning approach parameters
        dict_results["multi_partner_learning_approach"] = self.multi_partner_learning_approach
        dict_results["aggregation_weighting"] = self.aggregation_weighting
        dict_results["epoch_count"] = self.epoch_count
        dict_results["minibatch_count"] = self.minibatch_count
        dict_results["gradient_updates_per_pass_count"] = self.gradient_updates_per_pass_count
        dict_results["is_early_stopping"] = self.is_early_stopping
        dict_results["mpl_test_score"] = self.mpl.test_score
        dict_results["mpl_nb_epochs_done"] = self.mpl.nb_epochs_done
        dict_results["learning_computation_time_sec"] = self.mpl.learning_computation_time

        if not self.contributivity_list:
            df = df.append(dict_results, ignore_index=True)

        for contrib in self.contributivity_list:

            # Contributivity data
            dict_results["contributivity_method"] = contrib.name
            dict_results["contributivity_scores"] = contrib.contributivity_scores
            dict_results["contributivity_stds"] = contrib.scores_std
            dict_results["computation_time_sec"] = contrib.computation_time_sec
            dict_results["first_characteristic_calls_count"] = contrib.first_charac_fct_calls_count

            for i in range(self.partners_count):

                # Partner-specific data
                dict_results["partner_id"] = i
                dict_results["dataset_fraction_of_partner"] = self.amounts_per_partner[i]
                dict_results["contributivity_score"] = contrib.contributivity_scores[i]
                dict_results["contributivity_std"] = contrib.scores_std[i]

                df = df.append(dict_results, ignore_index=True)

        return df

    def shorten_dataset_proportion(self):
        """Truncate the dataset depending on self.proportion_dataset"""

        fraction = self.proportion_dataset

        if fraction == 1:
            raise Exception("shorten_dataset_proportion shouldn't be called on this scenario, the user targets the full dataset")

        x_train = self.dataset.x_train
        y_train = self.dataset.y_train

        logger.info(f"We don't use the full dataset: only {fraction*100}%")

        skip_idx = int(round(len(x_train) * fraction))
        train_idx = np.arange(len(x_train))

        np.random.seed(42)
        np.random.shuffle(train_idx)

        self.dataset.x_train = x_train[train_idx[0:skip_idx]]
        self.dataset.y_train = y_train[train_idx[0:skip_idx]]<|MERGE_RESOLUTION|>--- conflicted
+++ resolved
@@ -29,11 +29,7 @@
 
         # Raise Exception if unknown parameters in the .yml file
 
-<<<<<<< HEAD
         params_known = ["dataset_name","partners_count","amounts_per_partner","samples_split_option","multi_partner_learning_approach","aggregation_weighting","methods","gradient_updates_per_pass_count","is_quick_demo", "corrupted_datasets", "epoch_count", "minibatch_count", "is_early_stopping", "proportion_dataset"]
-=======
-        params_known = ["dataset_name","partners_count","amounts_per_partner","samples_split_option","multi_partner_learning_approach","aggregation_weighting","methods","gradient_updates_per_pass_count","is_quick_demo", "corrupted_datasets", "epoch_count", "minibatch_count", "is_early_stopping"]
->>>>>>> 9b3f99e4
 
         if not all([x in params_known for x in params]):
             for x in params:
