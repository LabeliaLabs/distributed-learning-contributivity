--- conflicted
+++ resolved
@@ -78,23 +78,20 @@
             assert(self.epoch_count > 0)
         else:
             self.epoch_count = 40
-<<<<<<< HEAD
+            
+        if 'methods' in params:
+            self.methods = params['methods']
+        else:
+            self.methods = ["Shapley values",
+                            "Independant scores",
+                            "TMCS values"
+                            ]
         
         if 'minibatch_count' in params.keys():
             self.minibatch_count = params['minibatch_count']
             assert(self.minibatch_count > 0)
         else:
             self.minibatch_count = 20
-=======
-            
-        if 'methods' in params:
-            self.methods = params['methods']
-        else:
-            self.methods = ["Shapley values",
-                            "Independant scores",
-                            "TMCS values"
-                            ]
->>>>>>> 51aeb2b4
 
         self.is_early_stopping = True
 
