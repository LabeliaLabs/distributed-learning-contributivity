--- conflicted
+++ resolved
@@ -77,12 +77,8 @@
         # List of contributivity measures selected and computed in the scenario
         self.contributivity_list = []
 
-<<<<<<< HEAD
+        # Number of epochs in ML training
         if 'epoch_count' in params:
-=======
-        # Number of epochs in ML training
-        if 'epoch_count' in params.keys():
->>>>>>> 09aba39f
             self.epoch_count = params['epoch_count']
             assert(self.epoch_count > 0)
         else:
@@ -195,15 +191,9 @@
         )
         print("- " + str(len(x_test)) + " test data " + str(len(y_test)) + " labels")
 
-<<<<<<< HEAD
         # Configure the desired splitting scenario - Datasets sizes
         # Should the nodes receive an equivalent amount of samples each...
         # ... or receive different amounts?
-=======
-        # Describe number of independent nodes
-        print("\n### Description of data scenario configured:")
-        print("- Number of nodes defined:", self.nodes_count)
->>>>>>> 09aba39f
 
         # Check the percentages of samples per node and control its coherence
         assert len(self.amounts_per_node) == self.nodes_count
@@ -221,12 +211,7 @@
         splitting_indices_test = (splitting_indices * len(y_test)).astype(int)
         # print('- Splitting indices defined (for train data):', splitting_indices_train) # VERBOSE
 
-<<<<<<< HEAD
         # Configure the desired data distribution scenario
-=======
-        # Describe the type of data distribution chosen
-        print("- Data distribution scenario chosen:", self.samples_split_option)
->>>>>>> 09aba39f
 
         # Create a list of indexes of the samples
         train_idx = np.arange(len(y_train))
