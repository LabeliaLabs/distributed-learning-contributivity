--- conflicted
+++ resolved
@@ -77,12 +77,7 @@
         # List of contributivity measures selected and computed in the scenario
         self.contributivity_list = []
 
-<<<<<<< HEAD
         if 'epoch_count' in params:
-=======
-        # Number of epochs and mini-batches in ML training
-        if 'epoch_count' in params.keys():
->>>>>>> 2880cee6
             self.epoch_count = params['epoch_count']
             assert(self.epoch_count > 0)
         else:
