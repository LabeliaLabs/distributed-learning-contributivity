# -*- coding: utf-8 -*-
"""
This enables to parameterize a desired scenario to mock a multi-partner ML project.
"""

from datasets import dataset_mnist, dataset_cifar10, dataset_titanic
from sklearn.model_selection import train_test_split
import datetime
import os
import numpy as np
import matplotlib.pyplot as plt
import uuid
import pandas as pd
from loguru import logger
import operator
import random

from dataset import Dataset
import constants
from partner import Partner


class Scenario:
    def __init__(self, params, experiment_path, scenario_id=1, n_repeat=1, is_dry_run=False):

        # ---------------------------------------------------------------------
        # Initialization of the dataset defined in the config of the experiment
        # ---------------------------------------------------------------------

        # Raise Exception if unknown parameters in the .yml file

        params_known = ["dataset_name", "dataset_proportion"]  # Dataset related
        params_known += ["methods", "multi_partner_learning_approach", "aggregation_weighting"]  # federated learning related
        params_known += ["partners_count", "amounts_per_partner", "corrupted_datasets", "samples_split_option"]  # Partners related
        params_known += ["gradient_updates_per_pass_count", "epoch_count", "minibatch_count", "is_early_stopping"]  # Computation related
        params_known += ["init_model_from"] # Model related
        params_known += ["is_quick_demo"]

        if not all([x in params_known for x in params]):
            for x in params:
                if not x in params_known:
                    logger.debug(f"Unrecognised parameter: {x}")
            raise Exception(f"Unrecognised parameters, check your .yml file")

        # Get and verify which dataset is configured
        supported_datasets_names = ["mnist", "cifar10", "titanic"]
        if "dataset_name" in params:
            dataset_name = params["dataset_name"]
            if dataset_name not in supported_datasets_names:
                raise Exception(f"Dataset named '{dataset_name}' is not supported (yet). You could add it!")
        else:
            dataset_name = "mnist"  # default
        logger.debug(f"Dataset selected: {dataset_name}")

        # Reference the module corresponding to the dataset selected and initialize the Dataset object
        if dataset_name == "mnist":
            dataset_module = dataset_mnist
        elif dataset_name == "cifar10":
            dataset_module = dataset_cifar10
        elif dataset_name == "titanic":
            dataset_module = dataset_titanic
        else:
            raise Exception(f"Dataset named '{dataset_name}' is not supported (yet). You could add it!")

        # The proportion of the dataset the computation will used
        if "dataset_proportion" in params:
            self.dataset_proportion = params["dataset_proportion"]
            assert self.dataset_proportion > 0, "Error in the config file, dataset_proportion should be > 0"
            assert self.dataset_proportion <= 1, "Error in the config file, dataset_proportion should be <= 1"
        else:
            self.dataset_proportion = 1  # default

        self.dataset = Dataset(
            dataset_name,
            dataset_module.x_train,
            dataset_module.x_test,
            dataset_module.y_train,
            dataset_module.y_test,
            dataset_module.input_shape,
            dataset_module.num_classes,
            dataset_module.preprocess_dataset_labels,
            dataset_module.generate_new_model_for_dataset,
        )

        if self.dataset_proportion < 1:
            self.shorten_dataset_proportion()
        else:
            logger.debug(f"Computation use the full dataset for scenario #{scenario_id}")


        self.nb_samples_used = len(self.dataset.x_train)
        self.final_relative_nb_samples = []

        # The train set is split into a train set and a validation set (used in particular for early stopping)
        self.dataset.train_val_split()

        # --------------------------------------
        #  Definition of collaborative scenarios
        # --------------------------------------

        # List of all partners defined in the scenario
        self.partners_list = []

        # partners mock different partners in a collaborative data science project
        # For defining the number of partners
        self.partners_count = params["partners_count"]

        # For configuring the respective sizes of the partners' datasets
        # Should the partners receive an equivalent amount of samples each or receive different amounts?
        # Define the percentages of samples per partner
        # Sum has to equal 1 and number of items has to equal partners_count
        self.amounts_per_partner = params["amounts_per_partner"]

        # For configuring if data samples are split between partners randomly or in a stratified way...
        # ... so that they cover distinct areas of the samples space
        if "samples_split_option" in params:
            (self.samples_split_type, self.samples_split_description) = params["samples_split_option"]
        else:
            (self.samples_split_type, self.samples_split_description) = ("basic", "random")  # default

        # For configuring if the data of the partners are corrupted or not (useful for testing contributivity measures)
        if "corrupted_datasets" in params:
            self.corrupted_datasets = params["corrupted_datasets"]
        else:
            self.corrupted_datasets = ["not_corrupted"] * self.partners_count  # default

        # ---------------------------------------------------
        #  Configuration of the distributed learning approach
        # ---------------------------------------------------

        self.mpl = None

        # Multi-partner learning approach
        multi_partner_learning_approaches_list = [
            "fedavg",
            "seq-pure",
            "seq-with-final-agg",
            "seqavg",
        ]

        if "multi_partner_learning_approach" in params:
            approach = params["multi_partner_learning_approach"]
            if approach in multi_partner_learning_approaches_list:
                self.multi_partner_learning_approach = approach
            else:
                raise Exception(f"Multi-partner learning approach '{approach}' is not a valid approach.")
        else:
            self.multi_partner_learning_approach = 'fedavg'  # default

        # Define how federated learning aggregation steps are weighted. Toggle between 'uniform' and 'data_volume'
        # Default is 'uniform'
        if "aggregation_weighting" in params:
            self.aggregation_weighting = params["aggregation_weighting"]
        else:
            self.aggregation_weighting = "uniform"  # default

        # Number of epochs, mini-batches and fit_batches in ML training
        if "epoch_count" in params:
            self.epoch_count = params["epoch_count"]
            assert self.epoch_count > 0, "Error: in the provided config file, epoch_count should be > 0"
        else:
            self.epoch_count = 40  # default

        if "minibatch_count" in params:
            self.minibatch_count = params["minibatch_count"]
            assert self.minibatch_count > 0, "Error: in the provided config file, minibatch_count should be > 0"
        else:
            self.minibatch_count = 20  # default

        if "gradient_updates_per_pass_count" in params:
            self.gradient_updates_per_pass_count = params["gradient_updates_per_pass_count"]
            assert self.gradient_updates_per_pass_count > 0, "Error: in the provided config file, gradient_updates_per_pass_count should be > 0"
        else:
            self.gradient_updates_per_pass_count = constants.DEFAULT_GRADIENT_UPDATES_PER_PASS_COUNT

        # Early stopping stops ML training when performance increase is not significant anymore
        # It is used to optimize the number of epochs and the execution time
        if "is_early_stopping" in params:
            self.is_early_stopping = params["is_early_stopping"]
        else:
            self.is_early_stopping = True  # default

<<<<<<< HEAD
        if "folder_of_starting_model" in params:
            self.folder_of_starting_model = params["folder_of_starting_model"]
=======
        # Model used to initialise model
        self.init_model_from = params["init_model_from"]
        if params["init_model_from"] == "random_initialization":
            self.use_saved_weights = False
        else:
            self.use_saved_weights = True
>>>>>>> 1d4522c3

        # -----------------------------------------------------------------
        #  Configuration of contributivity measurement methods to be tested
        # -----------------------------------------------------------------

        # List of contributivity measures selected and computed in the scenario
        self.contributivity_list = []

        # Contributivity methods
        contributivity_methods_list = [
            "Shapley values",
            "Independent scores",
            "TMCS",
            "ITMCS",
            "IS_lin_S",
            "IS_reg_S",
            "AIS_Kriging_S",
            "SMCS",
            "WR_SMC",
            "PVRL",
            "PVRL2"
        ]

        self.methods = []
        if "methods" in params and params["methods"]:
            for method in params["methods"]:
                if method in contributivity_methods_list:
                    self.methods.append(method)
                else:
                    raise Exception(f"Contributivity method '{method}' is not in methods list.")

        # -------------
        # Miscellaneous
        # -------------

        # Scenario id and number of repetition
        self.scenario_id = scenario_id
        self.n_repeat = n_repeat

        if "is_quick_demo" in params:
            self.is_quick_demo = params["is_quick_demo"]
            if self.is_quick_demo and self.dataset_proportion < 1:
                raise Exception("Don't start a quick_demo without the full dataset")
        else:
            self.is_quick_demo = False  # default

        # The quick demo parameters overwrites previously defined parameters to make the scenario faster to compute
        if "is_quick_demo" in params and params["is_quick_demo"]:
            # Use less data and/or less epochs to speed up the computations
            logger.info("Quick demo: limit number of data and number of epochs.")
            if (len(self.dataset.x_train) > 1000):
                index_train = np.random.choice(self.dataset.x_train.shape[0], 1000, replace=False)
                index_val = np.random.choice(self.dataset.x_val.shape[0], 500, replace=False)
                index_test = np.random.choice(self.dataset.x_test.shape[0], 500, replace=False)
                self.dataset.x_train = self.dataset.x_train[index_train]
                self.dataset.y_train = self.dataset.y_train[index_train]
                self.dataset.x_val = self.dataset.x_val[index_val]
                self.dataset.y_val = self.dataset.y_val[index_val]
                self.dataset.x_test = self.dataset.x_test[index_test]
                self.dataset.y_test = self.dataset.y_test[index_test]
            self.epoch_count = 3
            self.minibatch_count = 2

        # -------
        # Outputs
        # -------

        now = datetime.datetime.now()
        now_str = now.strftime("%Y-%m-%d_%Hh%M")
        self.scenario_name = (
                "scenario_"
                + str(self.scenario_id)
                + "_"
                + "repeat"
                + "_"
                + str(self.n_repeat)
                + "_"
                + now_str
                + "_"
                + uuid.uuid4().hex[
                  :3
                  ]  # This is to be sure 2 distinct scenarios do no have the same name
        )

        self.short_scenario_name = (
                str(self.partners_count)
                + " "
                + str(self.amounts_per_partner)
        )

        self.save_folder = experiment_path / self.scenario_name
        if not is_dry_run:
            self.save_folder.mkdir(parents=True, exist_ok=True)

        # ------------------------------------------------
        # Print the description of the scenario configured
        # ------------------------------------------------

        if not is_dry_run:
            # Describe scenario
            logger.info("### Description of data scenario configured:")
            logger.info(f"   Number of partners defined: {self.partners_count}")
            logger.info(f"   Data distribution scenario chosen: {self.samples_split_description}")
            logger.info(f"   Multi-partner learning approach: {self.multi_partner_learning_approach}")
            logger.info(f"   Weighting option: {self.aggregation_weighting}")
            logger.info(f"   Iterations parameters: "
                        f"{self.epoch_count} epochs > "
                        f"{self.minibatch_count} mini-batches > "
                        f"{self.gradient_updates_per_pass_count} gradient updates per pass")

            # Describe data
            logger.info(f"### Data loaded: {self.dataset.name}")
            logger.info(f"   {len(self.dataset.x_train)} train data with {len(self.dataset.y_train)} labels")
            logger.info(f"   {len(self.dataset.x_val)} val data with {len(self.dataset.y_val)} labels")
            logger.info(f"   {len(self.dataset.x_test)} test data with {len(self.dataset.y_test)} labels")

    def append_contributivity(self, contributivity):

        self.contributivity_list.append(contributivity)

    def instantiate_scenario_partners(self):
        """Create the partners_list - self.partners_list should be []"""

        if self.partners_list != []:
            raise Exception("self.partners_list should be []")

        self.partners_list = [Partner(i) for i in range(self.partners_count)]

    def split_data_advanced(self, is_logging_enabled=True):
        """Advanced split: Populates the partners with their train and test data (not pre-processed)"""

        x_train = self.dataset.x_train
        y_train = self.dataset.y_train
        partners_list = self.partners_list
        amounts_per_partner = self.amounts_per_partner
        advanced_split_description = self.samples_split_description

        # Compose the lists of partners with data samples from shared clusters and those with specific clusters
        for p in partners_list:
            p.cluster_count = int(advanced_split_description[p.id][0])
            p.cluster_split_option = advanced_split_description[p.id][1]
        partners_with_shared_clusters = [p for p in partners_list if p.cluster_split_option == 'shared']
        partners_with_specific_clusters = [p for p in partners_list if p.cluster_split_option == 'specific']
        partners_with_shared_clusters.sort(key=operator.attrgetter("cluster_count"), reverse=True)
        partners_with_specific_clusters.sort(key=operator.attrgetter("cluster_count"), reverse=True)

        # Compose the list of different labels in the dataset
        labels = list(set(y_train))
        random.seed(42)
        random.shuffle(labels)

        # Check coherence of the split option:
        nb_diff_labels = len(labels)
        specific_clusters_count = sum([p.cluster_count for p in partners_with_specific_clusters])
        if partners_with_shared_clusters:
            shared_clusters_count = max([p.cluster_count for p in partners_with_shared_clusters])
        else:
            shared_clusters_count = 0
        assert specific_clusters_count + shared_clusters_count <= nb_diff_labels, "Error: data samples from the initial dataset are split in clusters per data labels - Incompatibility between the split arguments and the dataset provided - Example: ['advanced', [[7, 'shared'], [6, 'shared'], [2, 'specific'], [1, 'specific']]] means 7 shared clusters and 2 + 1 = 3 specific clusters ==> This scenario can't work with a dataset with less than 10 labels"

        # Stratify the dataset into clusters per labels
        x_train_for_cluster, y_train_for_cluster, nb_samples_per_cluster = {}, {}, {}
        for label in labels:
            idx_in_full_trainset = np.where(y_train == label)
            x_train_for_cluster[label] = x_train[idx_in_full_trainset]
            y_train_for_cluster[label] = y_train[idx_in_full_trainset]
            nb_samples_per_cluster[label] = len(y_train_for_cluster[label])

        # For each partner compose the list of clusters from which they will draw data samples
        index = 0
        for p in partners_with_specific_clusters:
            p.clusters_list = labels[index:index + p.cluster_count]
            index += p.cluster_count

        shared_clusters = labels[index:index + shared_clusters_count]
        for p in partners_with_shared_clusters:
            p.clusters_list = random.sample(shared_clusters, k=p.cluster_count)

        # We need to enforce the relative data amounts configured.
        # It might not be possible to distribute all data samples, depending on...
        # ... the coherence of the relative data amounts and the split option.
        # We will compute a resize factor to determine the total nb of samples to be distributed per partner

        # For partners getting data samples from specific clusters...
        # ... compare the nb of available samples vs. the nb of samples initially configured
        resize_factor_specific = 1
        for p in partners_with_specific_clusters:
            nb_available_samples = sum([nb_samples_per_cluster[cl] for cl in p.clusters_list])
            nb_samples_requested = int(amounts_per_partner[p.id] * len(y_train))
            ratio = nb_available_samples / nb_samples_requested
            resize_factor_specific = min(resize_factor_specific, ratio)

        # For each partner getting data samples from shared clusters:
        # ... compute the nb of samples initially configured and resize it,
        # ... then sum per cluster how many samples are needed.
        # Then, find if a cluster is requested more samples than it has, and if yes by which factor
        resize_factor_shared = 1
        nb_samples_needed_per_cluster = dict.fromkeys(shared_clusters, 0)
        for p in partners_with_shared_clusters:
            initial_amount_resized = int(amounts_per_partner[p.id] * len(y_train) * resize_factor_specific)
            initial_amount_resized_per_cluster = int(initial_amount_resized / p.cluster_count)
            for cl in p.clusters_list:
                nb_samples_needed_per_cluster[cl] += initial_amount_resized_per_cluster
        for cl in nb_samples_needed_per_cluster:
            resize_factor_shared = min(resize_factor_shared,
                                       nb_samples_per_cluster[cl] / nb_samples_needed_per_cluster[cl],
                                       )

        # Compute the final resize factor
        final_resize_factor = resize_factor_specific * resize_factor_shared

        # Size correctly each partner's subset. For each partner:
        for p in partners_list:
            p.final_nb_samples = int(amounts_per_partner[p.id] * len(y_train) * final_resize_factor)
            p.final_nb_samples_p_cluster = int(p.final_nb_samples / p.cluster_count)
        self.nb_samples_used = sum([p.final_nb_samples for p in partners_list])
        self.final_relative_nb_samples = [p.final_nb_samples / self.nb_samples_used for p in partners_list]

        # Partners receive their subsets
        shared_clusters_index = dict.fromkeys(shared_clusters, 0)
        for p in partners_list:

            list_arrays_x, list_arrays_y = [], []

            if p in partners_with_shared_clusters:
                for cl in p.clusters_list:
                    idx = shared_clusters_index[cl]
                    list_arrays_x.append(x_train_for_cluster[cl][idx:idx + p.final_nb_samples_p_cluster])
                    list_arrays_y.append(y_train_for_cluster[cl][idx:idx + p.final_nb_samples_p_cluster])
                    shared_clusters_index[cl] += p.final_nb_samples_p_cluster
            elif p in partners_with_specific_clusters:
                for cl in p.clusters_list:
                    list_arrays_x.append(x_train_for_cluster[cl][:p.final_nb_samples_p_cluster])
                    list_arrays_y.append(y_train_for_cluster[cl][:p.final_nb_samples_p_cluster])

            p.x_train = np.concatenate(list_arrays_x)
            p.y_train = np.concatenate(list_arrays_y)

            # Create local validation and test datasets from the partner train data
            p.x_train, p.x_val, p.y_train, p.y_val = train_test_split(
                p.x_train, p.y_train, test_size=0.1, random_state=42
            )
            p.x_train, p.x_test, p.y_train, p.y_test = train_test_split(
                p.x_train, p.y_train, test_size=0.1, random_state=42
            )

        # Check coherence of number of mini-batches versus partner with small dataset
        assert self.minibatch_count <= min([len(p.x_train) for p in self.partners_list]), "Error: in the provided config file and the provided dataset, a partner doesn't have enough data samples to create the minibatches "

        if is_logging_enabled:
            logger.info("### Splitting data among partners:")
            logger.info(f"   Advanced split performed.")
            logger.info(f"   Nb of samples split amongst partners: {self.nb_samples_used}")
            logger.info(f"   Partners' relative nb of samples: {[round(p, 2) for p in self.final_relative_nb_samples]} "
                        f"   (versus initially configured: {amounts_per_partner})")
            for partner in self.partners_list:
                logger.info(f"   Partner #{partner.id}: {len(partner.x_train)} "
                            f"samples with labels {partner.clusters_list}")

        return 0

    def split_data(self, is_logging_enabled=True):
        """Populates the partners with their train and test data (not pre-processed)"""

        # Fetch parameters of scenario
        x_train = self.dataset.x_train
        y_train = self.dataset.y_train

        # Configure the desired splitting scenario - Datasets sizes
        # Should the partners receive an equivalent amount of samples each...
        # ... or receive different amounts?

        # Check the percentages of samples per partner and control its coherence
        assert len(self.amounts_per_partner) == self.partners_count, "Error: in the provided config file, amounts_per_partner list should have a size equals to partners_count"
        assert np.sum(self.amounts_per_partner) == 1, "Error: in the provided config file, amounts_per_partner argument: the sum of the proportions you provided isn't equal to 1"

        # Then we parameterize this via the splitting_indices to be passed to np.split
        # This is to transform the percentages from the scenario configuration into indices where to split the data
        if self.partners_count == 1:
            splitting_indices_train = 1
        else:
            splitting_indices = np.empty((self.partners_count - 1,))
            splitting_indices[0] = self.amounts_per_partner[0]
            for i in range(self.partners_count - 2):
                splitting_indices[i + 1] = (
                        splitting_indices[i] + self.amounts_per_partner[i + 1]
                )
            splitting_indices_train = (splitting_indices * len(y_train)).astype(int)

        # Configure the desired data distribution scenario

        # Create a list of indexes of the samples
        train_idx = np.arange(len(y_train))

        # In the 'stratified' scenario we sort by labels
        if self.samples_split_description == "stratified":
            # Sort by labels
            y_sorted_idx = y_train.argsort()
            y_train = y_train[y_sorted_idx]
            x_train = x_train[y_sorted_idx]

        # In the 'random' scenario we shuffle randomly the indexes
        elif self.samples_split_description == "random":
            np.random.seed(42)
            np.random.shuffle(train_idx)

        # If neither 'stratified' nor 'random', we raise an exception
        else:
            raise NameError(
                "This samples_split option ["
                + self.samples_split_description
                + "] is not recognized."
            )

        # Do the splitting among partners according to desired scenarios

        # Split data between partners
        train_idx_idx_list = np.split(train_idx, splitting_indices_train)

        # Populate partners
        partner_idx = 0
        for train_idx in train_idx_idx_list:

            p = self.partners_list[partner_idx]

            # Finalize selection of train data
            x_partner_train = x_train[train_idx, :]
            y_partner_train = y_train[train_idx, ]

            # Populate the partner's train dataset
            p.x_train = x_partner_train
            p.y_train = y_partner_train

            # Create local validation and test datasets from the partner train data
            p.x_train, p.x_val, p.y_train, p.y_val = train_test_split(
                p.x_train, p.y_train, test_size=0.1, random_state=42
            )
            p.x_train, p.x_test, p.y_train, p.y_test = train_test_split(
                p.x_train, p.y_train, test_size=0.1, random_state=42
            )

            # Update other attributes from partner
            p.final_nb_samples = len(p.x_train)
            p.clusters_list = list(set(p.y_train))

            # Move on to the next partner
            partner_idx += 1

        # Check coherence of number of mini-batches versus smaller partner
        assert self.minibatch_count <= (min(self.amounts_per_partner) * len(x_train)), "Error: in the provided config file and dataset, a partner doesn't have enough data samples to create the minibatches"

        self.nb_samples_used = sum([len(p.x_train) for p in self.partners_list])
        self.final_relative_nb_samples = [p.final_nb_samples / self.nb_samples_used for p in self.partners_list]

        if is_logging_enabled:
            logger.info(f"### Splitting data among partners:")
            logger.info(f"   Simple split performed.")
            logger.info(f"   Nb of samples split amongst partners: {self.nb_samples_used}")
            for partner in self.partners_list:
                logger.info(f"   Partner #{partner.id}: "
                            f"{partner.final_nb_samples} samples "
                            f"with labels {partner.clusters_list}")

        return 0

    def plot_data_distribution(self):

        for i, partner in enumerate(self.partners_list):

            plt.subplot(self.partners_count, 1, i + 1)  # TODO share y axis
            data_count = np.bincount(partner.y_train)

            # Fill with 0
            while len(data_count) < 10:
                data_count = np.append(data_count, 0)

            plt.bar(np.arange(0, 10), data_count)
            plt.ylabel("partner " + str(partner.id))

        plt.suptitle("Data distribution")
        plt.xlabel("Digits")

        if not os.path.exists(self.save_folder / 'graphs/'):
            os.makedirs(self.save_folder / 'graphs/')
        plt.savefig(self.save_folder / "graphs/data_distribution.png")
        plt.close()

    def compute_batch_sizes(self):

        # For each partner we compute the batch size in multi-partner and single-partner setups
        batch_size_min = 1
        batch_size_max = constants.MAX_BATCH_SIZE

        if self.partners_count == 1:
            p = self.partners_list[0]
            batch_size = int(len(p.x_train) / self.gradient_updates_per_pass_count)
            p.batch_size = np.clip(batch_size, batch_size_min, batch_size_max)
        else:
            for p in self.partners_list:
                batch_size = int(len(p.x_train) / (self.minibatch_count * self.gradient_updates_per_pass_count))
                p.batch_size = np.clip(batch_size, batch_size_min, batch_size_max)

        for p in self.partners_list:
            logger.debug(f"   Compute batch sizes, partner #{p.id}: {p.batch_size}")

    def preprocess_scenarios_data(self):
        """Return scenario with central datasets (val, test) and distributed datasets (partners) pre-processed"""

        logger.debug("## Pre-processing datasets of the scenario for keras CNN:")

        # First, the scenario central dataset of the scenario
        self.dataset.y_val = self.dataset.preprocess_dataset_labels(self.dataset.y_val)
        logger.debug("   Central early stopping validation set: done.")
        self.dataset.y_test = self.dataset.preprocess_dataset_labels(self.dataset.y_test)
        logger.debug("   Central testset: done.")

        # Then, datasets of each partner
        for partner_index, partner in enumerate(self.partners_list):

            # Pre-process labels (y) data
            partner.y_train = self.dataset.preprocess_dataset_labels(partner.y_train)
            partner.y_val = self.dataset.preprocess_dataset_labels(partner.y_val)
            partner.y_test = self.dataset.preprocess_dataset_labels(partner.y_test)

            # If a data corruption is configured, apply it
            if self.corrupted_datasets[partner_index] == "corrupted":
                logger.debug(f"   ... Corrupting data (by offsetting labels) of partner #{partner.id}")
                partner.corrupt_labels()
            elif self.corrupted_datasets[partner_index] == "shuffled":
                logger.debug(f"   ... Corrupting data (by shuffling labels) of partner #{partner.id}")
                partner.shuffle_labels()
            elif self.corrupted_datasets[partner_index] == "not_corrupted":
                pass
            else:
                logger.debug("Unexpected label of corruption, no corruption performed!")

            logger.debug(f"   Partner #{partner.id}: done.")

    def to_dataframe(self):

        df = pd.DataFrame()
        dict_results = {}

        # Scenario definition parameters
        dict_results["scenario_name"] = self.scenario_name
        dict_results["short_scenario_name"] = self.short_scenario_name
        dict_results["dataset_name"] = self.dataset.name
        dict_results["train_data_samples_count"] = len(self.dataset.x_train)
        dict_results["test_data_samples_count"] = len(self.dataset.x_test)
        dict_results["partners_count"] = self.partners_count
        dict_results["dataset_fraction_per_partner"] = self.amounts_per_partner
        dict_results["samples_split_description"] = self.samples_split_description
        dict_results["nb_samples_used"] = self.nb_samples_used
        dict_results["final_relative_nb_samples"] = self.final_relative_nb_samples

        # Multi-partner learning approach parameters
        dict_results["multi_partner_learning_approach"] = self.multi_partner_learning_approach
        dict_results["aggregation_weighting"] = self.aggregation_weighting
        dict_results["epoch_count"] = self.epoch_count
        dict_results["minibatch_count"] = self.minibatch_count
        dict_results["gradient_updates_per_pass_count"] = self.gradient_updates_per_pass_count
        dict_results["is_early_stopping"] = self.is_early_stopping
        dict_results["mpl_test_score"] = self.mpl.test_score
        dict_results["mpl_nb_epochs_done"] = self.mpl.nb_epochs_done
        dict_results["learning_computation_time_sec"] = self.mpl.learning_computation_time

        if not self.contributivity_list:
            df = df.append(dict_results, ignore_index=True)

        for contrib in self.contributivity_list:

            # Contributivity data
            dict_results["contributivity_method"] = contrib.name
            dict_results["contributivity_scores"] = contrib.contributivity_scores
            dict_results["contributivity_stds"] = contrib.scores_std
            dict_results["computation_time_sec"] = contrib.computation_time_sec
            dict_results["first_characteristic_calls_count"] = contrib.first_charac_fct_calls_count

            for i in range(self.partners_count):

                # Partner-specific data
                dict_results["partner_id"] = i
                dict_results["dataset_fraction_of_partner"] = self.amounts_per_partner[i]
                dict_results["contributivity_score"] = contrib.contributivity_scores[i]
                dict_results["contributivity_std"] = contrib.scores_std[i]

                df = df.append(dict_results, ignore_index=True)

        return df

    def shorten_dataset_proportion(self):
        """Truncate the dataset depending on self.dataset_proportion"""

        if self.dataset_proportion == 1:
            raise Exception("shorten_dataset_proportion shouldn't be called on this scenario, the user targets the full dataset")

        x_train = self.dataset.x_train
        y_train = self.dataset.y_train

        logger.info(f"We don't use the full dataset: only {self.dataset_proportion*100}%")

        skip_idx = int(round(len(x_train) * self.dataset_proportion))
        train_idx = np.arange(len(x_train))

        np.random.seed(42)
        np.random.shuffle(train_idx)

        self.dataset.x_train = x_train[train_idx[0:skip_idx]]
        self.dataset.y_train = y_train[train_idx[0:skip_idx]]<|MERGE_RESOLUTION|>--- conflicted
+++ resolved
@@ -180,17 +180,12 @@
         else:
             self.is_early_stopping = True  # default
 
-<<<<<<< HEAD
-        if "folder_of_starting_model" in params:
-            self.folder_of_starting_model = params["folder_of_starting_model"]
-=======
         # Model used to initialise model
         self.init_model_from = params["init_model_from"]
         if params["init_model_from"] == "random_initialization":
             self.use_saved_weights = False
         else:
             self.use_saved_weights = True
->>>>>>> 1d4522c3
 
         # -----------------------------------------------------------------
         #  Configuration of contributivity measurement methods to be tested
