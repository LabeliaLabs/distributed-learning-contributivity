--- conflicted
+++ resolved
@@ -240,26 +240,7 @@
         # ------------------------------------------------
         # Print the description of the scenario configured
         # ------------------------------------------------
-<<<<<<< HEAD
-
-        # Describe scenario
-        logger.info("### Description of data scenario configured:")
-        logger.info(f"   Number of partners defined: {self.partners_count}")
-        logger.info(f"   Data distribution scenario chosen: {self.samples_split_option}")
-        logger.info(f"   Test data distribution scenario chosen: {self.single_partner_test_mode}")
-        logger.info(f"   Multi-partner learning approach: {self.multi_partner_learning_approach}")
-        logger.info(f"   Weighting option: {self.aggregation_weighting}")
-        logger.info(f"   Iterations parameters: "
-                    f"{self.epoch_count} epochs > "
-                    f"{self.minibatch_count} mini-batches > "
-                    f"{self.gradient_updates_per_pass_count} gradient updates per pass")
-
-        # Describe data
-        logger.info(f"### Data loaded: {self.dataset.name}")
-        logger.info(f"   {len(self.dataset.x_train)} train data with {len(self.dataset.y_train)} labels")
-        logger.info(f"   {len(self.dataset.x_val)} val data with {len(self.dataset.y_val)} labels")
-        logger.info(f"   {len(self.dataset.x_test)} test data with {len(self.dataset.y_test)} labels")
-=======
+
         if not is_dry_run:
             # Describe scenario
             logger.info("### Description of data scenario configured:")
@@ -274,11 +255,10 @@
                         f"{self.gradient_updates_per_pass_count} gradient updates per pass")
 
             # Describe data
-            logger.info(f"### Data loaded: {self.dataset_name}")
-            logger.info(f"   {len(self.x_train)} train data with {len(self.y_train)} labels")
-            logger.info(f"   {len(self.x_val)} train data with {len(self.y_val)} labels")
-            logger.info(f"   {len(self.x_test)} train data with {len(self.y_test)} labels")
->>>>>>> 846acd9a
+            logger.info(f"### Data loaded: {self.dataset.name}")
+            logger.info(f"   {len(self.dataset.x_train)} train data with {len(self.dataset.y_train)} labels")
+            logger.info(f"   {len(self.dataset.x_val)} val data with {len(self.dataset.y_val)} labels")
+            logger.info(f"   {len(self.dataset.x_test)} test data with {len(self.dataset.y_test)} labels")
 
     def append_contributivity(self, contributivity):
 
