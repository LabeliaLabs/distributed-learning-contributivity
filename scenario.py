--- conflicted
+++ resolved
@@ -89,6 +89,7 @@
             assert(self.minibatch_count > 0)
         else:
             self.minibatch_count = 20
+
         methods_default = ["Shapley values",
                            "Independant scores raws",
                            "ITMCS",
@@ -119,15 +120,12 @@
                     else:
                         sys.exit('method \"' + el + '\" is not in methods list.')
 
-<<<<<<< HEAD
-=======
         if 'minibatch_count' in params.keys():
             self.minibatch_count = params['minibatch_count']
             assert self.minibatch_count > 0
         else:
             self.minibatch_count = 20
 
->>>>>>> 36ce624c
         # Early stopping stops ML training when performance increase is not significant anymore
         # It is used to optimize the number of epochs and the execution time
         self.is_early_stopping = True # Toggle between True and False
@@ -200,6 +198,7 @@
         # Configure the desired splitting scenario - Datasets sizes
         # Should the nodes receive an equivalent amount of samples each...
         # ... or receive different amounts?
+
         # Check the percentages of samples per node and control its coherence
         assert len(self.amounts_per_node) == self.nodes_count
         assert np.sum(self.amounts_per_node) == 1
