# -*- coding: utf-8 -*-
"""
This enables to parameterize a desired scenario to mock a multi-partner ML project.
"""

from keras.datasets import mnist
from sklearn.model_selection import train_test_split
import os
import sys
import datetime
import numpy as np
from pathlib import Path
import matplotlib.pyplot as plt
import uuid
import pandas as pd
from loguru import logger

from node import Node


class Scenario:
    def __init__(self, params, experiment_path):

        # Identify and get a dataset for running experiments
        self.dataset_name = "MNIST"
        (x_train, y_train), (x_test, y_test) = mnist.load_data()

        # The train set has to be split into a train set and a validation set for early stopping
        self.x_train, self.x_val, self.y_train, self.y_val = train_test_split(
            x_train, y_train, test_size=0.2, random_state=42
        )
        self.x_test = x_test
        self.y_test = y_test

        # Nodes mock different partners in a collaborative data science project
        # For defining the number of nodes
        self.nodes_count = params["nodes_counts"]

        # For configuring the respective sizes of the nodes' datasets
        # Should the nodes receive an equivalent amount of samples each or receive different amounts?
        # Define the percentages of samples per node
        # Sum has to equal 1 and number of items has to equal NODES_COUNT
        self.amounts_per_node = params["amounts_per_node"]

        # For configuring if data samples are split between nodes randomly or in a stratified way...
        # ... so that they cover distinct areas of the samples space
        self.samples_split_option = params[
            "samples_split_option"
        ]  # Toggle between 'Random' and 'Stratified'

        # For configuring if the data of the nodes are corrupted or not (useful for testing contributivity measures)
        if "corrupted_nodes" in params:
            self.corrupted_nodes = params["corrupted_nodes"]
        else:
            self.corrupted_nodes = ["not_corrupted"] * self.nodes_count

        # When training on a single node, the test set can be either the local node test set or the global test set
        self.single_partner_test_mode = params[
            "single_partner_test_mode"
        ]  # Toggle between 'local' and 'global'

        # Performance of the model trained in a distributed way on all nodes
        self.federated_test_score = int

        self.federated_computation_time = int

        # Define how federated learning aggregation steps are weighted. Toggle between 'uniform' and 'data_volume'
        # Default is 'uniform'
        if "aggregation_weighting" in params:
            self.aggregation_weighting = params["aggregation_weighting"]
        else:
            self.aggregation_weighting = "uniform"

        # List of all nodes defined in the scenario
        self.node_list = []

        # List of contributivity measures selected and computed in the scenario
        self.contributivity_list = []

<<<<<<< HEAD
        if 'epoch_count' in params:
=======
        # Number of epochs and mini-batches in ML training
        if 'epoch_count' in params.keys():
>>>>>>> 2880cee6
            self.epoch_count = params['epoch_count']
            assert(self.epoch_count > 0)
        else:
            self.epoch_count = 40
<<<<<<< HEAD
            
        methods_default = [
            "Shapley values",
            "Independant scores",
            "TMCS values"
        ]
        
        self.methods = []
        if not 'methods' in params:
            self.methods = methods_default
        else:
            if params['methods']:
                for el in params['methods']:
                    if el in methods_default:
                        self.methods.append(el)
                    else:
                        raise Exception('method ' + el + ' is not in methods list.')
            else:
                raise Exception("No contributivity method given in config file")
=======
        
        if 'minibatch_count' in params.keys():
            self.minibatch_count = params['minibatch_count']
            assert(self.minibatch_count > 0)
        else:
            self.minibatch_count = 20

        if 'minibatch_count' in params.keys():
            self.minibatch_count = params['minibatch_count']
            assert self.minibatch_count > 0
        else:
            self.minibatch_count = 20
>>>>>>> 2880cee6

        # Early stopping stops ML training when performance increase is not significant anymore
        # It is used to optimize the number of epochs and the execution time
        self.is_early_stopping = True # Toggle between True and False

        now = datetime.datetime.now()
        now_str = now.strftime("%Y-%m-%d_%Hh%M")
        self.scenario_name = (
            self.samples_split_option
            + "_"
            + str(self.nodes_count)
            + "_"
            + str(self.amounts_per_node)
            + "_"
            + str(self.corrupted_nodes)
            + "_"
            + str(self.single_partner_test_mode)
            + "_"
            + now_str
            + "_"
            + uuid.uuid4().hex[
                :3
            ]  # This is to be sure 2 distinct scenarios do no have the same name
        )

        self.short_scenario_name = (
            self.samples_split_option
            + " "
            + str(self.nodes_count)
            + " "
            + str(self.amounts_per_node)
        )

        self.save_folder = experiment_path / self.scenario_name

        self.save_folder.mkdir(parents=True, exist_ok=True)

        if "is_quick_demo" in params and params["is_quick_demo"]:

            # Use less data and less epochs to speed up the computations
            logger.info("Quick demo: limit number of data and number of epochs.")
            self.x_train = self.x_train[:1000]
            self.y_train = self.y_train[:1000]
            self.x_val = self.x_val[:500]
            self.y_val = self.y_val[:500]
            self.x_test = self.x_test[:500]
            self.y_test = self.y_test[:500]
            self.epoch_count = 3

    def append_contributivity(self, contributivity):

        self.contributivity_list.append(contributivity)

    def split_data(self):
        """Populates the nodes with their train and test data (not pre-processed)"""

        # Fetch parameters of scenario
        x_train = self.x_train
        y_train = self.y_train
        x_val = self.x_val
        y_val = self.y_val
        x_test = self.x_test
        y_test = self.y_test

        # Describe data
        print("\n### Data loaded: ", self.dataset_name)
        print("- " + str(len(x_train)) + " train data with " + str(len(y_train)) + " labels")
        print("- " + str(len(x_val)) + " val data with " + str(len(y_val)) + " labels")
        print("- " + str(len(x_test)) + " test data " + str(len(y_test)) + " labels")

        # Configure the desired splitting scenario - Datasets sizes
        # Should the nodes receive an equivalent amount of samples each...
        # ... or receive different amounts?
        # Check the percentages of samples per node and control its coherence
        assert len(self.amounts_per_node) == self.nodes_count
        assert np.sum(self.amounts_per_node) == 1

        # Then we parameterize this via the splitting_indices to be passed to np.split
        # This is to transform the percentages from the scenario configuration into indices where to split the data
        splitting_indices = np.empty((self.nodes_count - 1,))
        splitting_indices[0] = self.amounts_per_node[0]
        for i in range(self.nodes_count - 2):
            splitting_indices[i + 1] = (
                splitting_indices[i] + self.amounts_per_node[i + 1]
            )
        splitting_indices_train = (splitting_indices * len(y_train)).astype(int)
        splitting_indices_test = (splitting_indices * len(y_test)).astype(int)
        # print('- Splitting indices defined (for train data):', splitting_indices_train) # VERBOSE

        # Configure the desired data distribution scenario

        # Create a list of indexes of the samples
        train_idx = np.arange(len(y_train))
        test_idx = np.arange(len(y_test))

        # In the 'Stratified' scenario we sort MNIST by labels
        if self.samples_split_option == "Stratified":
            # Sort MNIST by labels
            y_sorted_idx = y_train.argsort()
            y_train = y_train[y_sorted_idx]
            x_train = x_train[y_sorted_idx]

        # In the 'Random' scenario we shuffle randomly the indexes
        elif self.samples_split_option == "Random":
            np.random.seed(42)
            np.random.shuffle(train_idx)

        # If neither 'Stratified' nor 'Random', we raise an exception
        else:
            raise NameError(
                "This samples_split_option scenario ["
                + self.samples_split_option
                + "] is not recognized."
            )

        # Do the splitting among nodes according to desired scenarios

        # Split data between nodes
        train_idx_idx_list = np.split(train_idx, splitting_indices_train)
        test_idx_idx_list = np.split(test_idx, splitting_indices_test)

        # Populate nodes
        node_id = 0
        for train_idx, test_idx in zip(train_idx_idx_list, test_idx_idx_list):

            # Train data
            x_node_train = x_train[train_idx, :]
            y_node_train = y_train[
                train_idx,
            ]

            # Test data (for use in scenarios with single_partner_test_mode == 'local')
            x_node_test = x_test[test_idx]
            y_node_test = y_test[test_idx]

            node = Node(
                x_node_train, x_node_test, y_node_train, y_node_test, str(node_id)
            )
            self.node_list.append(node)
            node_id += 1

        # Check coherence of node_list versus nodes_count
        assert len(self.node_list) == self.nodes_count

        # Check coherence of number of mini-batches versus smaller node
        assert self.minibatch_count <= (min(self.amounts_per_node) * len(x_train))

        # Print the description of the scenario configured
        print("\n### Description of data scenario configured:")
        print("- Number of nodes defined:", self.nodes_count)
        print("- Data distribution scenario chosen:", self.samples_split_option)
        print("- Test data distribution scenario chosen:", self.single_partner_test_mode)
        print("- Weighting option:", self.aggregation_weighting)
        print("- Number of epochs and mini-batches: " + str(self.epoch_count) + " epochs and " + str(self.minibatch_count) + " mini-batches")

        # Print and plot for controlling
        print("\n### Splitting data among nodes:")
        for node_index, node in enumerate(self.node_list):
            print("- Node #" + str(node_index) + ":")
            print("  - Number of samples:" + str(len(node.x_train)) + " train samples")
            print("  - y_train first 10 values:" + str(node.y_train[:10]))
            print("  - y_train last 10 values:" + str(node.y_train[-10:]))

        return 0

    def plot_data_distribution(self):

        for i, node in enumerate(self.node_list):

            plt.subplot(self.nodes_count, 1, i + 1)  # TODO share y axis
            # print(node.y_train) # VERBOSE
            # data = np.argmax(node.y_train, axis=1)
            data_count = np.bincount(node.y_train)

            # Fill with 0
            while len(data_count) < 10:
                data_count = np.append(data_count, 0)

            plt.bar(np.arange(0, 10), data_count)
            plt.ylabel("Node " + str(i))

        plt.suptitle("Data distribution")
        plt.xlabel("Digits")
        plt.savefig(self.save_folder / "data_distribution.png")

    def to_file(self):

        out = ""
        out += "Dataset name: " + self.dataset_name + "\n"
        out += "Number of data samples - train: " + str(len(self.x_train)) + "\n"
        out += "Number of data samples - test: " + str(len(self.x_test)) + "\n"
        out += "Nodes count: " + str(self.nodes_count) + "\n"
        out += (
            "Percentages of data samples per node: " + str(self.amounts_per_node) + "\n"
        )
        out += (
            "Random or stratified split of data samples: "
            + self.samples_split_option
            + "\n"
        )
        out += (
            "When training on a single node, global or local testset: "
            + self.single_partner_test_mode
            + "\n"
        )
        out += "Number of epochs: " + str(self.epoch_count) + "\n"
        out += "Number of mini-batches: " + str(self.minibatch_count) + "\n"
        out += "Early stopping on? " + str(self.is_early_stopping) + "\n"
        out += (
            "Test score of federated training: " + str(self.federated_test_score) + "\n"
        )
        out += "\n"

        out += str(len(self.contributivity_list)) + " contributivity methods: " + "\n"

        for contrib in self.contributivity_list:
            out += str(contrib) + "\n\n"

        target_file_path = self.save_folder / "results_summary.txt"

        with open(target_file_path, "w", encoding="utf-8") as f:
            f.write(out)

    def to_dataframe(self):

        df = pd.DataFrame()

        for contrib in self.contributivity_list:

            dict_results = {}

            for i in range(self.nodes_count):

                # Scenario data
                dict_results["dataset_name"] = self.dataset_name
                dict_results["train_data_samples_count"] = len(self.x_train)
                dict_results["test_data_samples_count"] = len(self.x_test)
                dict_results["nodes_count"] = self.nodes_count
                dict_results["amounts_per_node"] = self.amounts_per_node
                dict_results["samples_split_option"] = self.samples_split_option
                dict_results["single_partner_test_mode"] = self.single_partner_test_mode
                dict_results["epoch_count"] = self.epoch_count
                dict_results["is_early_stopping"] = self.is_early_stopping
                dict_results["federated_test_score"] = self.federated_test_score
                dict_results["federated_computation_time"] = self.federated_computation_time
                dict_results["scenario_name"] = self.scenario_name
                dict_results["short_scenario_name"] = self.short_scenario_name
                dict_results["minibatch_count"] = self.minibatch_count

                # Contributivity data
                dict_results["contributivity_method"] = contrib.name
                dict_results["contributivity_scores"] = contrib.contributivity_scores
                dict_results["contributivity_stds"] = contrib.scores_std
                dict_results["computation_time"] = contrib.computation_time

                # Node data
                dict_results["node_id"] = i
                dict_results["amount_per_node"] = self.amounts_per_node[i]
                dict_results["contributivity_score"] = contrib.contributivity_scores[i]
                dict_results["contributivity_std"] = contrib.scores_std[i]

                df = df.append(dict_results, ignore_index=True)

        df.info()

        return df<|MERGE_RESOLUTION|>--- conflicted
+++ resolved
@@ -77,18 +77,20 @@
         # List of contributivity measures selected and computed in the scenario
         self.contributivity_list = []
 
-<<<<<<< HEAD
+        # Number of epochs and mini-batches in ML training
         if 'epoch_count' in params:
-=======
-        # Number of epochs and mini-batches in ML training
-        if 'epoch_count' in params.keys():
->>>>>>> 2880cee6
             self.epoch_count = params['epoch_count']
             assert(self.epoch_count > 0)
         else:
             self.epoch_count = 40
-<<<<<<< HEAD
-            
+        
+        if 'minibatch_count' in params:
+            self.minibatch_count = params['minibatch_count']
+            assert self.minibatch_count > 0
+        else:
+            self.minibatch_count = 20
+        
+        # Contributivity methods
         methods_default = [
             "Shapley values",
             "Independant scores",
@@ -107,21 +109,7 @@
                         raise Exception('method ' + el + ' is not in methods list.')
             else:
                 raise Exception("No contributivity method given in config file")
-=======
         
-        if 'minibatch_count' in params.keys():
-            self.minibatch_count = params['minibatch_count']
-            assert(self.minibatch_count > 0)
-        else:
-            self.minibatch_count = 20
-
-        if 'minibatch_count' in params.keys():
-            self.minibatch_count = params['minibatch_count']
-            assert self.minibatch_count > 0
-        else:
-            self.minibatch_count = 20
->>>>>>> 2880cee6
-
         # Early stopping stops ML training when performance increase is not significant anymore
         # It is used to optimize the number of epochs and the execution time
         self.is_early_stopping = True # Toggle between True and False
