# -*- coding: utf-8 -*-
"""
This enables to parameterize a desired scenario to mock a multi-partner ML project.
"""

from datasets import dataset_mnist, dataset_cifar10
from sklearn.model_selection import train_test_split
import datetime
import os
import numpy as np
import matplotlib.pyplot as plt
import uuid
import pandas as pd
from loguru import logger
import operator
import random

from dataset import Dataset
import constants
from partner import Partner


class Scenario:
    def __init__(self, params, experiment_path, scenario_id=1, n_repeat=1, is_dry_run=False):

        # Get and verify which dataset is configured
        supported_datasets_names = ["mnist", "cifar10"]
        if "dataset_name" in params:
            dataset_name = params["dataset_name"]
            if dataset_name not in supported_datasets_names:
                raise Exception(f"Dataset named '{dataset_name}' is not supported (yet). You could add it!")
        else:
            dataset_name = "mnist"  # default
        logger.debug(f"Dataset selected: {dataset_name}")

        # Reference the module corresponding to the dataset selected and initialize the Dataset object
        if dataset_name == "mnist":
            dataset_module = dataset_mnist
        elif dataset_name == "cifar10":
            dataset_module = dataset_cifar10
        else:
            raise Exception(f"Dataset named '{dataset_name}' is not supported (yet). You could add it!")

        self.dataset = Dataset(
            dataset_name,
            dataset_module.x_train,
            dataset_module.x_test,
            dataset_module.y_train,
            dataset_module.y_test,
            dataset_module.input_shape,
            dataset_module.num_classes,
            dataset_module.preprocess_dataset_labels,
            dataset_module.generate_new_model_for_dataset,
        )

        self.nb_samples_used = len(self.dataset.x_train)
        self.final_relative_nb_samples = []

        # The train set has to be split into a train set and a validation set for early stopping
        self.dataset.train_val_split()

        # List of all partners defined in the scenario
        self.partners_list = []

        # List of contributivity measures selected and computed in the scenario
        self.contributivity_list = []

        # --------------------------------------
        #  Definition of collaborative scenarios
        # --------------------------------------

        # partners mock different partners in a collaborative data science project
        # For defining the number of partners
        self.partners_count = params["partners_count"]

        # For configuring the respective sizes of the partners' datasets
        # Should the partners receive an equivalent amount of samples each or receive different amounts?
        # Define the percentages of samples per partner
        # Sum has to equal 1 and number of items has to equal partners_count
        self.amounts_per_partner = params["amounts_per_partner"]

        # For configuring if data samples are split between partners randomly or in a stratified way...
        # ... so that they cover distinct areas of the samples space
        if "samples_split_option" in params:
            self.samples_split_option = params["samples_split_option"]
        else:
            self.samples_split_option = "random"  # default

        # For configuring if the data of the partners are corrupted or not (useful for testing contributivity measures)
        if "corrupted_datasets" in params:
            self.corrupted_datasets = params["corrupted_datasets"]
        else:
            self.corrupted_datasets = ["not_corrupted"] * self.partners_count  # default

        # ---------------------------------------------------
        #  Configuration of the distributed learning approach
        # ---------------------------------------------------

        self.mpl = None

        # Multi-partner learning approach
        multi_partner_learning_approaches_list = [
            "fedavg",
            "seq-pure",
            "seq-with-final-agg",
            "seqavg",
            "stacking",
        ]

        if "multi_partner_learning_approach" in params:
            approach = params["multi_partner_learning_approach"]
            if approach in multi_partner_learning_approaches_list:
                self.multi_partner_learning_approach = approach
            else:
                raise Exception(f"Multi-partner learning approach '{approach}' is not a valid approach.")
        else:
            self.multi_partner_learning_approach = 'fedavg'  # default

        # When training on a single partner,
        # the test set can be either the local partner test set or the global test set
        if "single_partner_test_mode" in params:
            self.single_partner_test_mode = params[
                "single_partner_test_mode"
            ]  # Toggle between 'local' and 'global'
        else:
            self.single_partner_test_mode = "global"  # default

        # Define how federated learning aggregation steps are weighted. Toggle between 'uniform' and 'data_volume'
        # Default is 'uniform'
        if "aggregation_weighting" in params:
            self.aggregation_weighting = params["aggregation_weighting"]
        else:
            self.aggregation_weighting = "uniform"  # default

        # Number of epochs, mini-batches and fit_batches in ML training
        if "epoch_count" in params:
            self.epoch_count = params["epoch_count"]
            assert self.epoch_count > 0
        else:
            self.epoch_count = 40  # default
            
        if "epoch_count_for_meta_model" in params:
            self.epoch_count_for_meta_model = params["epoch_count_for_meta_model"]
            assert self.epoch_count_for_meta_model > 0 
        else:
            self.epoch_count_for_meta_model = 100  # default

        if "minibatch_count" in params:
            self.minibatch_count = params["minibatch_count"]
            assert self.minibatch_count > 0
        else:
            self.minibatch_count = 20  # default

        if "gradient_updates_per_pass_count" in params:
            self.gradient_updates_per_pass_count = params["gradient_updates_per_pass_count"]
            assert self.gradient_updates_per_pass_count > 0
        else:
            self.gradient_updates_per_pass_count = constants.DEFAULT_GRADIENT_UPDATES_PER_PASS_COUNT

        # Early stopping stops ML training when performance increase is not significant anymore
        # It is used to optimize the number of epochs and the execution time
        if "is_early_stopping" in params:
            self.is_early_stopping = params["is_early_stopping"]
        else:
            self.is_early_stopping = True  # default

        # -----------------------------------------------------------------
        #  Configuration of contributivity measurement methods to be tested
        # -----------------------------------------------------------------

        # Contributivity methods
        contributivity_methods_list = [
            "Shapley values",
            "Independent scores",
            "TMCS",
            "ITMCS",
            "IS_lin_S",
            "IS_reg_S",
            "AIS_Kriging_S",
            "SMCS",
            "WR_SMC",
        ]

        self.methods = []
        if "methods" in params and params["methods"]:
            for method in params["methods"]:
                if method in contributivity_methods_list:
                    self.methods.append(method)
                else:
                    raise Exception(f"Contributivity method '{method}' is not in methods list.")

        # -------------
        # Miscellaneous
        # -------------

        # Scenario id and number of repetition
        self.scenario_id = scenario_id
        self.n_repeat = n_repeat

        # The quick demo parameters overwrites previously defined parameters to make the scenario faster to compute
        if "is_quick_demo" in params and params["is_quick_demo"]:
            # Use less data and less epochs to speed up the computations
            logger.info("Quick demo: limit number of data and number of epochs.")
            index_train = np.random.choice(self.dataset.x_train.shape[0], 1000, replace=False)
            index_val = np.random.choice(self.dataset.x_val.shape[0], 500, replace=False)
            index_test = np.random.choice(self.dataset.x_test.shape[0], 500, replace=False)
            self.dataset.x_train = self.dataset.x_train[index_train]
            self.dataset.y_train = self.dataset.y_train[index_train]
            self.dataset.x_val = self.dataset.x_val[index_val]
            self.dataset.y_val = self.dataset.y_val[index_val]
            self.dataset.x_test = self.dataset.x_test[index_test]
            self.dataset.y_test = self.dataset.y_test[index_test]
            self.epoch_count = 3
            self.minibatch_count = 2
            self.epoch_count_for_meta_model = 5

        # -------
        # Outputs
        # -------

        now = datetime.datetime.now()
        now_str = now.strftime("%Y-%m-%d_%Hh%M")
        self.scenario_name = (
                "scenario_"
                + str(self.scenario_id)
                + "_"
                + "repeat"
                + "_"
                + str(self.n_repeat)
                + "_"
                + now_str
                + "_"
                + uuid.uuid4().hex[
                  :3
                  ]  # This is to be sure 2 distinct scenarios do no have the same name
        )

        self.short_scenario_name = (
                str(self.partners_count)
                + " "
                + str(self.amounts_per_partner)
        )

        self.save_folder = experiment_path / self.scenario_name
        if not is_dry_run:
            self.save_folder.mkdir(parents=True, exist_ok=True)

        # ------------------------------------------------
        # Print the description of the scenario configured
        # ------------------------------------------------

        if not is_dry_run:
            # Describe scenario
            logger.info("### Description of data scenario configured:")
            logger.info(f"   Number of partners defined: {self.partners_count}")
            logger.info(f"   Data distribution scenario chosen: {self.samples_split_option}")
            logger.info(f"   Test data distribution scenario chosen: {self.single_partner_test_mode}")
            logger.info(f"   Multi-partner learning approach: {self.multi_partner_learning_approach}")
            logger.info(f"   Weighting option: {self.aggregation_weighting}")
            logger.info(f"   Iterations parameters: "
                        f"{self.epoch_count} epochs > "
                        f"{self.minibatch_count} mini-batches > "
                        f"{self.gradient_updates_per_pass_count} gradient updates per pass")

            # Describe data
            logger.info(f"### Data loaded: {self.dataset.name}")
            logger.info(f"   {len(self.dataset.x_train)} train data with {len(self.dataset.y_train)} labels")
            logger.info(f"   {len(self.dataset.x_val)} val data with {len(self.dataset.y_val)} labels")
            logger.info(f"   {len(self.dataset.x_test)} test data with {len(self.dataset.y_test)} labels")

    def append_contributivity(self, contributivity):

        self.contributivity_list.append(contributivity)

    def instantiate_scenario_partners(self):

        self.partners_list = [Partner(i) for i in range(self.partners_count)]

    def split_data_advanced(self, is_logging_enabled=True):
        """Advanced split: Populates the partners with their train and test data (not pre-processed)"""

        x_train = self.dataset.x_train
        y_train = self.dataset.y_train
        x_test = self.dataset.x_test
        y_test = self.dataset.y_test
        partners_list = self.partners_list
        amounts_per_partner = self.amounts_per_partner
        advanced_split_option = self.samples_split_option

        # Compose the lists of partners with data samples from shared clusters and those with specific clusters
        for p in partners_list:
            p.cluster_count = int(advanced_split_option[p.id][0])
            p.cluster_split_option = advanced_split_option[p.id][1]
        partners_with_shared_clusters = [p for p in partners_list if p.cluster_split_option == 'shared']
        partners_with_specific_clusters = [p for p in partners_list if p.cluster_split_option == 'specific']
        partners_with_shared_clusters.sort(key=operator.attrgetter("cluster_count"), reverse=True)
        partners_with_specific_clusters.sort(key=operator.attrgetter("cluster_count"), reverse=True)

        # Compose the list of different labels in the dataset
        labels = list(set(y_train))
        random.seed(42)
        random.shuffle(labels)

        # Check coherence of the split option:
        nb_diff_labels = len(labels)
        specific_clusters_count = sum([p.cluster_count for p in partners_with_specific_clusters])
        if partners_with_shared_clusters:
            shared_clusters_count = max([p.cluster_count for p in partners_with_shared_clusters])
        else:
            shared_clusters_count = 0
        assert specific_clusters_count + shared_clusters_count <= nb_diff_labels

        # Stratify the dataset into clusters per labels
        x_train_for_cluster, y_train_for_cluster, nb_samples_per_cluster = {}, {}, {}
        for label in labels:
            idx_in_full_trainset = np.where(y_train == label)
            x_train_for_cluster[label] = x_train[idx_in_full_trainset]
            y_train_for_cluster[label] = y_train[idx_in_full_trainset]
            nb_samples_per_cluster[label] = len(y_train_for_cluster[label])

        # For each partner compose the list of clusters from which they will draw data samples
        index = 0
        for p in partners_with_specific_clusters:
            p.clusters_list = labels[index:index + p.cluster_count]
            index += p.cluster_count

        shared_clusters = labels[index:index + shared_clusters_count]
        for p in partners_with_shared_clusters:
            p.clusters_list = random.sample(shared_clusters, k=p.cluster_count)

        # We need to enforce the relative data amounts configured.
        # It might not be possible to distribute all data samples, depending on...
        # ... the coherence of the relative data amounts and the split option.
        # We will compute a resize factor to determine the total nb of samples to be distributed per partner

        # For partners getting data samples from specific clusters...
        # ... compare the nb of available samples vs. the nb of samples initially configured
        resize_factor_specific = 1
        for p in partners_with_specific_clusters:
            nb_available_samples = sum([nb_samples_per_cluster[cl] for cl in p.clusters_list])
            nb_samples_requested = int(amounts_per_partner[p.id] * len(y_train))
            ratio = nb_available_samples / nb_samples_requested
            resize_factor_specific = min(resize_factor_specific, ratio)

        # For each partner getting data samples from shared clusters:
        # ... compute the nb of samples initially configured and resize it,
        # ... then sum per cluster how many samples are needed.
        # Then, find if a cluster is requested more samples than it has, and if yes by which factor
        resize_factor_shared = 1
        nb_samples_needed_per_cluster = dict.fromkeys(shared_clusters, 0)
        for p in partners_with_shared_clusters:
            initial_amount_resized = int(amounts_per_partner[p.id] * len(y_train) * resize_factor_specific)
            initial_amount_resized_per_cluster = int(initial_amount_resized / p.cluster_count)
            for cl in p.clusters_list:
                nb_samples_needed_per_cluster[cl] += initial_amount_resized_per_cluster
        for cl in nb_samples_needed_per_cluster:
            resize_factor_shared = min(resize_factor_shared,
                                       nb_samples_per_cluster[cl] / nb_samples_needed_per_cluster[cl],
                                       )

        # Compute the final resize factor
        final_resize_factor = resize_factor_specific * resize_factor_shared

        # Size correctly each partner's subset. For each partner:
        for p in partners_list:
            p.final_nb_samples = int(amounts_per_partner[p.id] * len(y_train) * final_resize_factor)
            p.final_nb_samples_p_cluster = int(p.final_nb_samples / p.cluster_count)
        self.nb_samples_used = sum([p.final_nb_samples for p in partners_list])
        self.final_relative_nb_samples = [p.final_nb_samples / self.nb_samples_used for p in partners_list]

        # Partners receive their subsets
        shared_clusters_index = dict.fromkeys(shared_clusters, 0)
        for p in partners_list:
            list_arrays_x, list_arrays_y = [], []
            if p in partners_with_shared_clusters:
                for cl in p.clusters_list:
                    idx = shared_clusters_index[cl]
                    list_arrays_x.append(x_train_for_cluster[cl][idx:idx + p.final_nb_samples_p_cluster])
                    list_arrays_y.append(y_train_for_cluster[cl][idx:idx + p.final_nb_samples_p_cluster])
                    shared_clusters_index[cl] += p.final_nb_samples_p_cluster
            elif p in partners_with_specific_clusters:
                for cl in p.clusters_list:
                    list_arrays_x.append(x_train_for_cluster[cl][:p.final_nb_samples_p_cluster])
                    list_arrays_y.append(y_train_for_cluster[cl][:p.final_nb_samples_p_cluster])
            p.x_train = np.concatenate(list_arrays_x)
            p.y_train = np.concatenate(list_arrays_y)
            p.x_test = x_test
            p.y_test = y_test

        # Check coherence of number of mini-batches versus partner with small dataset
        assert self.minibatch_count <= min([len(p.x_train) for p in self.partners_list])

<<<<<<< HEAD
        # Print for controlling
        logger.info("### Splitting data among partners:")
        logger.info("   Advanced split performed.")
        logger.info(f"   Nb of samples split amongst partners: {self.nb_samples_used}")
        logger.info(f"   Partners' relative nb of samples: {[round(p, 2) for p in self.final_relative_nb_samples]} "
                    f"   (versus initially configured: {amounts_per_partner})")
        for partner in self.partners_list:
            logger.info(f"   Partner #{partner.id}: {len(partner.x_train)} samples with labels {partner.clusters_list}")
=======
        if is_logging_enabled:
            logger.info("### Splitting data among partners:")
            logger.info(f"   Advanced split performed.")
            logger.info(f"   Nb of samples split amongst partners: {self.nb_samples_used}")
            logger.info(f"   Partners' relative nb of samples: {[round(p, 2) for p in self.final_relative_nb_samples]} "
                        f"   (versus initially configured: {amounts_per_partner})")
            for partner in self.partners_list:
                logger.info(f"   Partner #{partner.id}: {len(partner.x_train)} samples with labels {partner.clusters_list}")
>>>>>>> e5ca82f6

        return 0

    def split_data(self, is_logging_enabled=True):
        """Populates the partners with their train and test data (not pre-processed)"""

        # Fetch parameters of scenario
        x_train = self.dataset.x_train
        y_train = self.dataset.y_train
        x_test = self.dataset.x_test
        y_test = self.dataset.y_test

        # Configure the desired splitting scenario - Datasets sizes
        # Should the partners receive an equivalent amount of samples each...
        # ... or receive different amounts?

        # Check the percentages of samples per partner and control its coherence
        assert len(self.amounts_per_partner) == self.partners_count
        assert np.sum(self.amounts_per_partner) == 1

        # Then we parameterize this via the splitting_indices to be passed to np.split
        # This is to transform the percentages from the scenario configuration into indices where to split the data
        if self.partners_count == 1:
            splitting_indices_train = 1
            splitting_indices_test = 1
        else:
            splitting_indices = np.empty((self.partners_count - 1,))
            splitting_indices[0] = self.amounts_per_partner[0]
            for i in range(self.partners_count - 2):
                splitting_indices[i + 1] = (
                        splitting_indices[i] + self.amounts_per_partner[i + 1]
                )
            splitting_indices_train = (splitting_indices * len(y_train)).astype(int)
            splitting_indices_test = (splitting_indices * len(y_test)).astype(int)

        # Configure the desired data distribution scenario

        # Create a list of indexes of the samples
        train_idx = np.arange(len(y_train))
        test_idx = np.arange(len(y_test))

        # In the 'stratified' scenario we sort MNIST by labels
        if self.samples_split_option == "stratified":
            # Sort MNIST by labels
            y_sorted_idx = y_train.argsort()
            y_train = y_train[y_sorted_idx]
            x_train = x_train[y_sorted_idx]

        # In the 'random' scenario we shuffle randomly the indexes
        elif self.samples_split_option == "random":
            np.random.seed(42)
            np.random.shuffle(train_idx)

        # If neither 'stratified' nor 'random', we raise an exception
        else:
            raise NameError(
                "This samples_split_option scenario ["
                + self.samples_split_option
                + "] is not recognized."
            )

        # Do the splitting among partners according to desired scenarios

        # Split data between partners
        train_idx_idx_list = np.split(train_idx, splitting_indices_train)
        test_idx_idx_list = np.split(test_idx, splitting_indices_test)

        # Populate partners
        partner_idx = 0
        for train_idx, test_idx in zip(train_idx_idx_list, test_idx_idx_list):
            current_partner = self.partners_list[partner_idx]

            # Train data
            x_partner_train = x_train[train_idx, :]
            y_partner_train = y_train[
                train_idx,
            ]

            # Test data (for use in scenarios with single_partner_test_mode == 'local')
            x_partner_test = x_test[test_idx]
            y_partner_test = y_test[test_idx]

            current_partner.x_train = x_partner_train
            current_partner.x_test = x_partner_test
            current_partner.y_train = y_partner_train
            current_partner.y_test = y_partner_test

            current_partner.final_nb_samples = len(current_partner.x_train)
            current_partner.clusters_list = list(set(current_partner.y_train))

            partner_idx += 1

        # Check coherence of number of mini-batches versus smaller partner
        assert self.minibatch_count <= (min(self.amounts_per_partner) * len(x_train))

        self.nb_samples_used = sum([len(p.x_train) for p in self.partners_list])
        self.final_relative_nb_samples = [p.final_nb_samples / self.nb_samples_used for p in self.partners_list]

<<<<<<< HEAD
        # Print for controlling
        logger.info("### Splitting data among partners:")
        logger.info("   Simple split performed.")
        logger.info(f"   Nb of samples split amongst partners: {self.nb_samples_used}")
        for partner in self.partners_list:
            logger.info(f"   Partner #{partner.id}: "
                        f"{partner.final_nb_samples} samples "
                        f"with labels {partner.clusters_list}")
=======
        if is_logging_enabled:
            logger.info(f"### Splitting data among partners:")
            logger.info(f"   Simple split performed.")
            logger.info(f"   Nb of samples split amongst partners: {self.nb_samples_used}")
            for partner in self.partners_list:
                logger.info(f"   Partner #{partner.id}: "
                            f"{partner.final_nb_samples} samples "
                            f"with labels {partner.clusters_list}")
>>>>>>> e5ca82f6

        return 0

    def plot_data_distribution(self):

        for i, partner in enumerate(self.partners_list):

            plt.subplot(self.partners_count, 1, i + 1)  # TODO share y axis
            data_count = np.bincount(partner.y_train)

            # Fill with 0
            while len(data_count) < 10:
                data_count = np.append(data_count, 0)

            plt.bar(np.arange(0, 10), data_count)
            plt.ylabel("partner " + str(partner.id))

        plt.suptitle("Data distribution")
        plt.xlabel("Digits")

        if not os.path.exists(self.save_folder / 'graphs/'):
            os.makedirs(self.save_folder / 'graphs/')
        plt.savefig(self.save_folder / "graphs/data_distribution.png")
        plt.close()

    def compute_batch_sizes(self):

        # For each partner we compute the batch size in multi-partner and single-partner setups
        BATCH_SIZE_MIN = 1
        BATCH_SIZE_MAX = constants.MAX_BATCH_SIZE

        if self.partners_count == 1:
            p = self.partners_list[0]
            batch_size = int(len(p.x_train) / self.gradient_updates_per_pass_count)
            p.batch_size = np.clip(batch_size, BATCH_SIZE_MIN, BATCH_SIZE_MAX)
        else:
            for p in self.partners_list:
                batch_size = int(len(p.x_train) / (self.minibatch_count * self.gradient_updates_per_pass_count))
                p.batch_size = np.clip(batch_size, BATCH_SIZE_MIN, BATCH_SIZE_MAX)

        for p in self.partners_list:
            logger.debug(f"   Compute batch sizes, partner #{p.id}: {p.batch_size}")

    def preprocess_scenarios_data(self):
        """Return scenario with central datasets (val, test) and distributed datasets (partners) pre-processed"""

        logger.debug("## Pre-processing datasets of the scenario for keras CNN:")

        # First, the scenario central dataset of the scenario
        self.dataset.y_val = self.dataset.preprocess_dataset_labels(self.dataset.y_val)
        logger.debug("   Central early stopping validation set: done.")
        self.dataset.y_test = self.dataset.preprocess_dataset_labels(self.dataset.y_test)
        logger.debug("   Central testset: done.")

        # Then, datasets of each partner
        for partner_index, partner in enumerate(self.partners_list):

            # Preprocess labels (y) data
            partner.y_train = self.dataset.preprocess_dataset_labels(partner.y_train)
            partner.y_test = self.dataset.preprocess_dataset_labels(partner.y_test)

            # Create validation dataset
            partner.x_train, partner.x_val, partner.y_train, partner.y_val = train_test_split(
                partner.x_train, partner.y_train, test_size=0.1, random_state=42
            )

            if self.corrupted_datasets[partner_index] == "corrupted":
                logger.debug(f"   ... Corrupting data (offsetting labels) of partner #{partner.id}")
                partner.corrupt_labels()
            elif self.corrupted_datasets[partner_index] == "shuffled":
                logger.debug(f"   ... Corrupting data (shuffling labels) of partner #{partner.id}")
                partner.shuffle_labels()
            elif self.corrupted_datasets[partner_index] == "not_corrupted":
                pass
            else:
                logger.debug("Unexpected label of corruption, not corruption performed!")

            logger.debug(f"   Partner #{partner.id}: done.")

    def to_dataframe(self):

        df = pd.DataFrame()
        dict_results = {}

        # Scenario definition parameters
        dict_results["scenario_name"] = self.scenario_name
        dict_results["short_scenario_name"] = self.short_scenario_name
        dict_results["dataset_name"] = self.dataset.name
        dict_results["train_data_samples_count"] = len(self.dataset.x_train)
        dict_results["test_data_samples_count"] = len(self.dataset.x_test)
        dict_results["partners_count"] = self.partners_count
        dict_results["amounts_per_partner"] = self.amounts_per_partner
        dict_results["samples_split_option"] = self.samples_split_option
        dict_results["nb_samples_used"] = self.nb_samples_used
        dict_results["final_relative_nb_samples"] = self.final_relative_nb_samples

        # Multi-partner learning approach parameters
        dict_results["multi_partner_learning_approach"] = self.multi_partner_learning_approach
        dict_results["aggregation_weighting"] = self.aggregation_weighting
        dict_results["single_partner_test_mode"] = self.single_partner_test_mode
        dict_results["epoch_count"] = self.epoch_count
        dict_results["minibatch_count"] = self.minibatch_count
        dict_results["gradient_updates_per_pass_count"] = self.gradient_updates_per_pass_count
        dict_results["is_early_stopping"] = self.is_early_stopping
        dict_results["mpl_test_score"] = self.mpl.test_score
        dict_results["mpl_nb_epochs_done"] = self.mpl.nb_epochs_done
        dict_results["learning_computation_time_sec"] = self.mpl.learning_computation_time

        if not self.contributivity_list:
            df = df.append(dict_results, ignore_index=True)

        for contrib in self.contributivity_list:

            # Contributivity data
            dict_results["contributivity_method"] = contrib.name
            dict_results["contributivity_scores"] = contrib.contributivity_scores
            dict_results["contributivity_stds"] = contrib.scores_std
            dict_results["computation_time_sec"] = contrib.computation_time_sec
            dict_results["first_characteristic_calls_count"] = contrib.first_charac_fct_calls_count

            for i in range(self.partners_count):

                # Partner-specific data
                dict_results["partner_id"] = i
                dict_results["amount_per_partner"] = self.amounts_per_partner[i]
                dict_results["contributivity_score"] = contrib.contributivity_scores[i]
                dict_results["contributivity_std"] = contrib.scores_std[i]

                df = df.append(dict_results, ignore_index=True)

        return df<|MERGE_RESOLUTION|>--- conflicted
+++ resolved
@@ -390,7 +390,6 @@
         # Check coherence of number of mini-batches versus partner with small dataset
         assert self.minibatch_count <= min([len(p.x_train) for p in self.partners_list])
 
-<<<<<<< HEAD
         # Print for controlling
         logger.info("### Splitting data among partners:")
         logger.info("   Advanced split performed.")
@@ -399,16 +398,6 @@
                     f"   (versus initially configured: {amounts_per_partner})")
         for partner in self.partners_list:
             logger.info(f"   Partner #{partner.id}: {len(partner.x_train)} samples with labels {partner.clusters_list}")
-=======
-        if is_logging_enabled:
-            logger.info("### Splitting data among partners:")
-            logger.info(f"   Advanced split performed.")
-            logger.info(f"   Nb of samples split amongst partners: {self.nb_samples_used}")
-            logger.info(f"   Partners' relative nb of samples: {[round(p, 2) for p in self.final_relative_nb_samples]} "
-                        f"   (versus initially configured: {amounts_per_partner})")
-            for partner in self.partners_list:
-                logger.info(f"   Partner #{partner.id}: {len(partner.x_train)} samples with labels {partner.clusters_list}")
->>>>>>> e5ca82f6
 
         return 0
 
@@ -507,7 +496,6 @@
         self.nb_samples_used = sum([len(p.x_train) for p in self.partners_list])
         self.final_relative_nb_samples = [p.final_nb_samples / self.nb_samples_used for p in self.partners_list]
 
-<<<<<<< HEAD
         # Print for controlling
         logger.info("### Splitting data among partners:")
         logger.info("   Simple split performed.")
@@ -516,16 +504,6 @@
             logger.info(f"   Partner #{partner.id}: "
                         f"{partner.final_nb_samples} samples "
                         f"with labels {partner.clusters_list}")
-=======
-        if is_logging_enabled:
-            logger.info(f"### Splitting data among partners:")
-            logger.info(f"   Simple split performed.")
-            logger.info(f"   Nb of samples split amongst partners: {self.nb_samples_used}")
-            for partner in self.partners_list:
-                logger.info(f"   Partner #{partner.id}: "
-                            f"{partner.final_nb_samples} samples "
-                            f"with labels {partner.clusters_list}")
->>>>>>> e5ca82f6
 
         return 0
 
