# -*- coding: utf-8 -*-
"""
This enables to parameterize a desired scenario to mock a multi-partner ML project.
"""

from keras.datasets import mnist
from sklearn.model_selection import train_test_split
import datetime
import os
import numpy as np
import matplotlib.pyplot as plt
import uuid
import pandas as pd
from loguru import logger
import operator
import random

import constants
from partner import Partner


class Scenario:
    def __init__(self, params, experiment_path, scenario_id=1, n_repeat=1):

        # Identify and get a dataset for running experiments
        self.dataset_name = "MNIST"
        (x_train, y_train), (x_test, y_test) = mnist.load_data()
        self.nb_samples_used = len(x_train)
        self.final_relative_nb_samples = []

        # The train set has to be split into a train set and a validation set for early stopping
        self.x_train, self.x_val, self.y_train, self.y_val = train_test_split(
            x_train, y_train, test_size=0.2, random_state=42
        )
        self.x_test = x_test
        self.y_test = y_test

        # Performance of the model trained in a distributed way on all partners
        self.federated_test_score = int
        self.federated_computation_time_sec = int

        # List of all partners defined in the scenario
        self.partners_list = []

        # List of contributivity measures selected and computed in the scenario
        self.contributivity_list = []

        # --------------------------------------
        #  Definition of collaborative scenarios
        # --------------------------------------

        # partners mock different partners in a collaborative data science project
        # For defining the number of partners
        self.partners_count = params["partners_count"]

        # For configuring the respective sizes of the partners' datasets
        # Should the partners receive an equivalent amount of samples each or receive different amounts?
        # Define the percentages of samples per partner
        # Sum has to equal 1 and number of items has to equal partners_count
        self.amounts_per_partner = params["amounts_per_partner"]

        # For configuring if data samples are split between partners randomly or in a stratified way...
        # ... so that they cover distinct areas of the samples space
        if "samples_split_option" in params:
            self.samples_split_option = params["samples_split_option"]
        else:
            self.samples_split_option = "random"

        # For configuring if the data of the partners are corrupted or not (useful for testing contributivity measures)
        if "corrupted_datasets" in params:
            self.corrupted_datasets = params["corrupted_datasets"]
        else:
            self.corrupted_datasets = ["not_corrupted"] * self.partners_count

        # ---------------------------------------------------
        #  Configuration of the distributed learning approach
        # ---------------------------------------------------

        # When training on a single partner,
        # the test set can be either the local partner test set or the global test set
        if "single_partner_test_mode" in params:
            self.single_partner_test_mode = params[
                "single_partner_test_mode"
            ]  # Toggle between 'local' and 'global'
        else:
            self.single_partner_test_mode = "global"

        # Define how federated learning aggregation steps are weighted. Toggle between 'uniform' and 'data_volume'
        # Default is 'uniform'
        if "aggregation_weighting" in params:
            self.aggregation_weighting = params["aggregation_weighting"]
        else:
            self.aggregation_weighting = "uniform"

        # Number of epochs, mini-batches and fit_batches in ML training
        if "epoch_count" in params:
            self.epoch_count = params["epoch_count"]
            assert self.epoch_count > 0
        else:
            self.epoch_count = 40

        if "minibatch_count" in params:
            self.minibatch_count = params["minibatch_count"]
            assert self.minibatch_count > 0
        else:
            self.minibatch_count = 20

        if "gradient_updates_per_pass_count" in params:
            self.gradient_updates_per_pass_count = params["gradient_updates_per_pass_count"]
            assert self.gradient_updates_per_pass_count > 0
        else:
            self.gradient_updates_per_pass_count = constants.DEFAULT_GRADIENT_UPDATES_PER_PASS_COUNT

        # Early stopping stops ML training when performance increase is not significant anymore
        # It is used to optimize the number of epochs and the execution time
        if "is_early_stopping" in params:
            self.is_early_stopping = params["is_early_stopping"]
        else:
            self.is_early_stopping = True

        # -----------------------------------------------------------------
        #  Configuration of contributivity measurement methods to be tested
        # -----------------------------------------------------------------

        # Contributivity methods
        ALL_METHODS_LIST = [
            "Shapley values",
            "Independent scores",
            "TMCS",
            "ITMCS",
            "IS_lin_S",
            "IS_reg_S",
            "AIS_Kriging_S",
            "SMCS",
            "WR_SMC",
        ]

        self.methods = []
        if "methods" in params and params["methods"]:
            for method in params["methods"]:
                if method in ALL_METHODS_LIST:
                    self.methods.append(method)
                else:
                    raise Exception("Method [" + method + "] is not in methods list.")

        # -------------
        # Miscellaneous
        # -------------

        # scenario id and number of repetition
        self.scenario_id = scenario_id
        self.n_repeat = n_repeat
        # The quick demo parameters overwrites previously defined paramaters to make the scenario faster to compute
        if "is_quick_demo" in params and params["is_quick_demo"]:
            # Use less data and less epochs to speed up the computations
            logger.info("Quick demo: limit number of data and number of epochs.")
            self.x_train = self.x_train[:1000]
            self.y_train = self.y_train[:1000]
            self.x_val = self.x_val[:500]
            self.y_val = self.y_val[:500]
            self.x_test = self.x_test[:500]
            self.y_test = self.y_test[:500]
            self.epoch_count = 3
            self.minibatch_count = 2

        # -------
        # Outputs
        # -------

        now = datetime.datetime.now()
        now_str = now.strftime("%Y-%m-%d_%Hh%M")
        self.scenario_name = (
                "scenario_"
                + str(self.scenario_id)
                + "_"
                + "repeat"
                + "_"
                + str(self.n_repeat)
                + "_"
                + now_str
                + "_"
                + uuid.uuid4().hex[
                  :3
                  ]  # This is to be sure 2 distinct scenarios do no have the same name
        )

        self.short_scenario_name = (
                str(self.partners_count)
                + " "
                + str(self.amounts_per_partner)
        )

        self.save_folder = experiment_path / self.scenario_name

        self.save_folder.mkdir(parents=True, exist_ok=True)

        # ------------------------------------------------
        # Print the description of the scenario configured
        # ------------------------------------------------

        # Describe scenario
        logger.info("### Description of data scenario configured:")
        logger.info(f"   Number of partners defined: {self.partners_count}")
        logger.info(f"   Data distribution scenario chosen: {self.samples_split_option}")
        logger.info(f"   Test data distribution scenario chosen: {self.single_partner_test_mode}")
        logger.info(f"   Weighting option: {self.aggregation_weighting}")
        logger.info(f"   Iterations parameters: "
                    f"{self.epoch_count} epochs > "
                    f"{self.minibatch_count} mini-batches > "
                    f"{self.gradient_updates_per_pass_count} gradient updates per pass")

        # Describe data
        logger.info(f"### Data loaded: {self.dataset_name}")
        logger.info(f"   {len(self.x_train)} train data with {len(self.y_train)} labels")
        logger.info(f"   {len(self.x_val)} train data with {len(self.y_val)} labels")
        logger.info(f"   {len(self.x_test)} train data with {len(self.y_test)} labels")

    def append_contributivity(self, contributivity):

        self.contributivity_list.append(contributivity)

    def instantiate_scenario_partners(self):

        self.partners_list = [Partner(i) for i in range(self.partners_count)]

    def split_data_advanced(self):
        """Advanced split: Populates the partners with their train and test data (not pre-processed)"""

        x_train = self.x_train
        y_train = self.y_train
        x_test = self.x_test
        y_test = self.y_test
        partners_list = self.partners_list
        amounts_per_partner = self.amounts_per_partner
        advanced_split_option = self.samples_split_option

        # Compose the lists of partners with data samples from shared clusters and those with specific clusters
        for p in partners_list:
            p.cluster_count = int(advanced_split_option[p.id][0])
            p.cluster_split_option = advanced_split_option[p.id][1]
        partners_with_shared_clusters = [p for p in partners_list if p.cluster_split_option == 'shared']
        partners_with_specific_clusters = [p for p in partners_list if p.cluster_split_option == 'specific']
        partners_with_shared_clusters.sort(key=operator.attrgetter("cluster_count"), reverse=True)
        partners_with_specific_clusters.sort(key=operator.attrgetter("cluster_count"), reverse=True)

        # Compose the list of different labels in the dataset
        labels = list(set(y_train))
        random.seed(42)
        random.shuffle(labels)

        # Check coherence of the split option:
        nb_diff_labels = len(labels)
        specific_clusters_count = sum([p.cluster_count for p in partners_with_specific_clusters])
        if partners_with_shared_clusters:
            shared_clusters_count = max([p.cluster_count for p in partners_with_shared_clusters])
        else:
            shared_clusters_count = 0
        assert specific_clusters_count + shared_clusters_count <= nb_diff_labels

        # Stratify the dataset into clusters per labels
        x_train_for_cluster, y_train_for_cluster, nb_samples_per_cluster = {}, {}, {}
        for label in labels:
            idx_in_full_trainset = np.where(y_train == label)
            x_train_for_cluster[label] = x_train[idx_in_full_trainset]
            y_train_for_cluster[label] = y_train[idx_in_full_trainset]
            nb_samples_per_cluster[label] = len(y_train_for_cluster[label])

        # For each partner compose the list of clusters from which they will draw data samples
        index = 0
        for p in partners_with_specific_clusters:
            p.clusters_list = labels[index:index + p.cluster_count]
            index += p.cluster_count

        shared_clusters = labels[index:index + shared_clusters_count]
        for p in partners_with_shared_clusters:
            p.clusters_list = random.sample(shared_clusters, k=p.cluster_count)

        # We need to enforce the relative data amounts configured.
        # It might not be possible to distribute all data samples, depending on...
        # ... the coherence of the relative data amounts and the split option.
        # We will compute a resize factor to determine the total nb of samples to be distributed per partner

        # For partners getting data samples from specific clusters...
        # ... compare the nb of available samples vs. the nb of samples initially configured
        resize_factor_specific = 1
        for p in partners_with_specific_clusters:
            nb_available_samples = sum([nb_samples_per_cluster[cl] for cl in p.clusters_list])
            nb_samples_requested = int(amounts_per_partner[p.id] * len(y_train))
            ratio = nb_available_samples / nb_samples_requested
            resize_factor_specific = min(resize_factor_specific, ratio)

        # For each partner getting data samples from shared clusters:
        # ... compute the nb of samples initially configured and resize it,
        # ... then sum per cluster how many samples are needed.
        # Then, find if a cluster is requested more samples than it has, and if yes by which factor
        resize_factor_shared = 1
        nb_samples_needed_per_cluster = dict.fromkeys(shared_clusters, 0)
        for p in partners_with_shared_clusters:
            initial_amount_resized = int(amounts_per_partner[p.id] * len(y_train) * resize_factor_specific)
            initial_amount_resized_per_cluster = int(initial_amount_resized / p.cluster_count)
            for cl in p.clusters_list:
                nb_samples_needed_per_cluster[cl] += initial_amount_resized_per_cluster
        for cl in nb_samples_needed_per_cluster:
            resize_factor_shared = min(resize_factor_shared,
                                       nb_samples_per_cluster[cl] / nb_samples_needed_per_cluster[cl],
                                       )

        # Compute the final resize factor
        final_resize_factor = resize_factor_specific * resize_factor_shared

        # Size correctly each partner's subset. For each partner:
        for p in partners_list:
            p.final_nb_samples = int(amounts_per_partner[p.id] * len(y_train) * final_resize_factor)
            p.final_nb_samples_p_cluster = int(p.final_nb_samples / p.cluster_count)
        self.nb_samples_used = sum([p.final_nb_samples for p in partners_list])
        self.final_relative_nb_samples = [p.final_nb_samples / self.nb_samples_used for p in partners_list]

        # Partners receive their subsets
        shared_clusters_index = dict.fromkeys(shared_clusters, 0)
        for p in partners_list:
            list_arrays_x, list_arrays_y = [], []
            if p in partners_with_shared_clusters:
                for cl in p.clusters_list:
                    idx = shared_clusters_index[cl]
                    list_arrays_x.append(x_train_for_cluster[cl][idx:idx + p.final_nb_samples_p_cluster])
                    list_arrays_y.append(y_train_for_cluster[cl][idx:idx + p.final_nb_samples_p_cluster])
                    shared_clusters_index[cl] += p.final_nb_samples_p_cluster
            elif p in partners_with_specific_clusters:
                for cl in p.clusters_list:
                    list_arrays_x.append(x_train_for_cluster[cl][:p.final_nb_samples_p_cluster])
                    list_arrays_y.append(y_train_for_cluster[cl][:p.final_nb_samples_p_cluster])
            p.x_train = np.concatenate(list_arrays_x)
            p.y_train = np.concatenate(list_arrays_y)
            p.x_test = x_test
            p.y_test = y_test

        # Check coherence of number of mini-batches versus partner with small dataset
        assert self.minibatch_count <= min([len(p.x_train) for p in self.partners_list])

        # Print for controlling
        logger.info("### Splitting data among partners:")
        logger.info(f"   Advanced split performed.")
        logger.info(f"   Nb of samples split amongst partners: {self.nb_samples_used}")
        logger.info(f"   Partners' relative nb of samples: {[round(p, 2) for p in self.final_relative_nb_samples]} "
                    f"   (versus initially configured: {amounts_per_partner})")
        for partner in self.partners_list:
            logger.info(f"   Partner #{partner.id}: {len(partner.x_train)} samples with labels {partner.clusters_list}")

        return 0

    def split_data(self):
        """Populates the partners with their train and test data (not pre-processed)"""

        # Fetch parameters of scenario
        x_train = self.x_train
        y_train = self.y_train
        x_test = self.x_test
        y_test = self.y_test

        # Configure the desired splitting scenario - Datasets sizes
        # Should the partners receive an equivalent amount of samples each...
        # ... or receive different amounts?

        # Check the percentages of samples per partner and control its coherence
        assert len(self.amounts_per_partner) == self.partners_count
        assert np.sum(self.amounts_per_partner) == 1

        # Then we parameterize this via the splitting_indices to be passed to np.split
        # This is to transform the percentages from the scenario configuration into indices where to split the data
        if self.partners_count == 1:
            splitting_indices_train = 1
            splitting_indices_test = 1
        else:
            splitting_indices = np.empty((self.partners_count - 1,))
            splitting_indices[0] = self.amounts_per_partner[0]
            for i in range(self.partners_count - 2):
                splitting_indices[i + 1] = (
                        splitting_indices[i] + self.amounts_per_partner[i + 1]
                )
            splitting_indices_train = (splitting_indices * len(y_train)).astype(int)
            splitting_indices_test = (splitting_indices * len(y_test)).astype(int)

        # Configure the desired data distribution scenario

        # Create a list of indexes of the samples
        train_idx = np.arange(len(y_train))
        test_idx = np.arange(len(y_test))

        # In the 'stratified' scenario we sort MNIST by labels
        if self.samples_split_option == "stratified":
            # Sort MNIST by labels
            y_sorted_idx = y_train.argsort()
            y_train = y_train[y_sorted_idx]
            x_train = x_train[y_sorted_idx]

        # In the 'random' scenario we shuffle randomly the indexes
        elif self.samples_split_option == "random":
            np.random.seed(42)
            np.random.shuffle(train_idx)

        # If neither 'stratified' nor 'random', we raise an exception
        else:
            raise NameError(
                "This samples_split_option scenario ["
                + self.samples_split_option
                + "] is not recognized."
            )

        # Do the splitting among partners according to desired scenarios

        # Split data between partners
        train_idx_idx_list = np.split(train_idx, splitting_indices_train)
        test_idx_idx_list = np.split(test_idx, splitting_indices_test)

        # Populate partners
        partner_idx = 0
        for train_idx, test_idx in zip(train_idx_idx_list, test_idx_idx_list):
            current_partner = self.partners_list[partner_idx]

            # Train data
            x_partner_train = x_train[train_idx, :]
            y_partner_train = y_train[
                train_idx,
            ]

            # Test data (for use in scenarios with single_partner_test_mode == 'local')
            x_partner_test = x_test[test_idx]
            y_partner_test = y_test[test_idx]

            current_partner.x_train = x_partner_train
            current_partner.x_test = x_partner_test
            current_partner.y_train = y_partner_train
            current_partner.y_test = y_partner_test

            current_partner.final_nb_samples = len(current_partner.x_train)
            current_partner.clusters_list = list(set(current_partner.y_train))

            partner_idx += 1

        # Check coherence of number of mini-batches versus smaller partner
        assert self.minibatch_count <= (min(self.amounts_per_partner) * len(x_train))

        self.nb_samples_used = sum([len(p.x_train) for p in self.partners_list])
        self.final_relative_nb_samples = [p.final_nb_samples / self.nb_samples_used for p in self.partners_list]

        # Print for controlling
        logger.info(f"### Splitting data among partners:")
        logger.info(f"   Simple split performed.")
        logger.info(f"   Nb of samples split amongst partners: {self.nb_samples_used}")
        for partner in self.partners_list:
            logger.info(f"   Partner #{partner.id}: "
                        f"{partner.final_nb_samples} samples "
                        f"with labels {partner.clusters_list}")

        return 0

    def plot_data_distribution(self):

        for i, partner in enumerate(self.partners_list):

            plt.subplot(self.partners_count, 1, i + 1)  # TODO share y axis
            data_count = np.bincount(partner.y_train)

            # Fill with 0
            while len(data_count) < 10:
                data_count = np.append(data_count, 0)

            plt.bar(np.arange(0, 10), data_count)
            plt.ylabel("partner " + str(partner.id))

        plt.suptitle("Data distribution")
        plt.xlabel("Digits")
<<<<<<< HEAD

        if not os.path.exists(self.save_folder / 'graphs/'):
            os.makedirs(self.save_folder / 'graphs/')
        plt.savefig(self.save_folder / "graphs/data_distribution.png")
=======
        # plt.show()  # DEBUG
        plt.savefig(self.save_folder / "data_distribution.png")
        plt.close()
>>>>>>> a6574a3e

    def compute_batch_sizes(self):

        # For each partner we compute the batch size in multi-partner and single-partner setups
        if self.partners_count == 1:
            p = self.partners_list[0]
            p.batch_size = max(1, int(len(p.x_train) / self.gradient_updates_per_pass_count))
        else:
            for p in self.partners_list:
                p.batch_size = max(1, int(len(p.x_train) / (self.minibatch_count * self.gradient_updates_per_pass_count)))

        for p in self.partners_list:
            logger.info(f"   compute_batch_sizes(), partner #{p.id}: {p.batch_size}")

    def to_dataframe(self):

        df = pd.DataFrame()
        dict_results = {}

        # Scenario definition parameters
        dict_results["scenario_name"] = self.scenario_name
        dict_results["short_scenario_name"] = self.short_scenario_name
        dict_results["dataset_name"] = self.dataset_name
        dict_results["train_data_samples_count"] = len(self.x_train)
        dict_results["test_data_samples_count"] = len(self.x_test)
        dict_results["partners_count"] = self.partners_count
        dict_results["amounts_per_partner"] = self.amounts_per_partner
        dict_results["nb_samples_used"] = self.nb_samples_used
        dict_results["final_relative_nb_samples"] = self.final_relative_nb_samples

        # Multi-partner learning approach parameters
        dict_results["samples_split_option"] = self.samples_split_option
        dict_results["single_partner_test_mode"] = self.single_partner_test_mode
        dict_results["aggregation_weighting"] = self.aggregation_weighting
        dict_results["epoch_count"] = self.epoch_count
        dict_results["minibatch_count"] = self.minibatch_count
        dict_results["gradient_updates_per_pass_count"] = self.gradient_updates_per_pass_count
        dict_results["is_early_stopping"] = self.is_early_stopping
        dict_results["federated_test_score"] = self.federated_test_score
        dict_results["federated_computation_time_sec"] = self.federated_computation_time_sec

        if not self.contributivity_list:
            df = df.append(dict_results, ignore_index=True)

        for contrib in self.contributivity_list:

            # Contributivity data
            dict_results["contributivity_method"] = contrib.name
            dict_results["contributivity_scores"] = contrib.contributivity_scores
            dict_results["contributivity_stds"] = contrib.scores_std
            dict_results["computation_time_sec"] = contrib.computation_time_sec
            dict_results["first_characteristic_calls_count"] = contrib.first_charac_fct_calls_count

            for i in range(self.partners_count):

                # Partner-specific data
                dict_results["partner_id"] = i
                dict_results["amount_per_partner"] = self.amounts_per_partner[i]
                dict_results["contributivity_score"] = contrib.contributivity_scores[i]
                dict_results["contributivity_std"] = contrib.scores_std[i]

                df = df.append(dict_results, ignore_index=True)

        return df<|MERGE_RESOLUTION|>--- conflicted
+++ resolved
@@ -470,16 +470,11 @@
 
         plt.suptitle("Data distribution")
         plt.xlabel("Digits")
-<<<<<<< HEAD
 
         if not os.path.exists(self.save_folder / 'graphs/'):
             os.makedirs(self.save_folder / 'graphs/')
         plt.savefig(self.save_folder / "graphs/data_distribution.png")
-=======
-        # plt.show()  # DEBUG
-        plt.savefig(self.save_folder / "data_distribution.png")
         plt.close()
->>>>>>> a6574a3e
 
     def compute_batch_sizes(self):
 
