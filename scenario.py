--- conflicted
+++ resolved
@@ -305,53 +305,20 @@
             for cl in p.clusters_list:
                 nb_samples_needed_per_cluster[cl] += initial_amount_resized_per_cluster
         for cl in nb_samples_needed_per_cluster:
-            resize_factor_shared = min(resize_factor_shared, nb_samples_per_cluster[cl] / nb_samples_needed_per_cluster[cl])
+            resize_factor_shared = min(
+                resize_factor_shared,
+                nb_samples_per_cluster[cl] / nb_samples_needed_per_cluster[cl],
+            )
 
         # Compute the final resize factor
         final_resize_factor = resize_factor_specific * resize_factor_shared
 
         # Size correctly each partner's subset. For each partner:
-<<<<<<< HEAD
-        final_nb_samples = [None] * self.partners_count
-        for p in partners_with_specific_clusters:
-            nb_samples = int(amounts_per_partner[p.id] * len(y_train) * final_resize_factor)
-            dict_specific[p.id]["final_nb_samples"] = nb_samples
-            final_nb_samples[p.id] = nb_samples
-            dict_specific[p.id]["final_nb_samples_p_cluster"] = int(
-                dict_specific[p.id]["final_nb_samples"] / p.cluster_count)
-        for p in partners_with_shared_clusters:
-            nb_samples = int(amounts_per_partner[p.id] * len(y_train) * final_resize_factor)
-            dict_shared[p.id]["final_nb_samples"] = nb_samples
-            final_nb_samples[p.id] = nb_samples
-            dict_shared[p.id]["final_nb_samples_p_cluster"] = int(
-                dict_shared[p.id]["final_nb_samples"] / p.cluster_count)
-        total_nb_samples = sum(final_nb_samples)
-        final_relative_nb_samples = [round(partner_nb_samples / total_nb_samples, 2) for partner_nb_samples in
-                                     final_nb_samples]
-        # print(dict_specific)  # DEBUG
-        # print(dict_shared)  # DEBUG
-        # print(final_nb_samples)  # DEBUG
-        # print(final_relative_nb_samples)  # DEBUG
-
-        # Partners receive their subsets and Partner objects are instantiated
-
-        for p in partners_with_specific_clusters:
-            list_arrays_x, list_arrays_y = [], []
-            for cl in dict_specific[p.id]["clusters_list"]:
-                list_arrays_x.append(x_train_for_cluster[cl][:dict_specific[p.id]["final_nb_samples_p_cluster"]])
-                list_arrays_y.append(y_train_for_cluster[cl][:dict_specific[p.id]["final_nb_samples_p_cluster"]])
-            p.x_train = np.concatenate(list_arrays_x)
-            p.y_train = np.concatenate(list_arrays_y)
-            p.x_test = x_test
-            p.y_test = y_test
-            # print(p_y_train)  # DEBUG
-=======
         for p in partners_list:
             p.final_nb_samples = int(amounts_per_partner[p.id] * len(y_train) * final_resize_factor)
             p.final_nb_samples_p_cluster = int(p.final_nb_samples / p.cluster_count)
         self.nb_samples_used = sum([p.final_nb_samples for p in partners_list])
         self.final_relative_nb_samples = [p.final_nb_samples / self.nb_samples_used for p in partners_list]
->>>>>>> fe01e61b
 
         # Partners receive their subsets
         shared_clusters_index = dict.fromkeys(shared_clusters, 0)
@@ -579,10 +546,7 @@
                 dict_results["single_partner_test_mode"] = self.single_partner_test_mode
                 dict_results["epoch_count"] = self.epoch_count
                 dict_results["minibatch_count"] = self.minibatch_count
-<<<<<<< HEAD
                 dict_results["fit_batches_count"] = self.fit_batches_count
-=======
->>>>>>> fe01e61b
                 dict_results["is_early_stopping"] = self.is_early_stopping
                 dict_results["federated_test_score"] = self.federated_test_score
                 dict_results["federated_computation_time_sec"] = self.federated_computation_time_sec
