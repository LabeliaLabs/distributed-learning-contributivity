--- conflicted
+++ resolved
@@ -254,21 +254,7 @@
             # Iterate over nodes for training each individual model
             for node_index, node in enumerate(node_list):
 
-<<<<<<< HEAD
                 print("         Training on node " + str(node_index) + " - " + str(node))
-=======
-                print("   Training on node " + str(node.node_id))
-                node_model = utils.generate_new_cnn_model()
-
-                # Model weights are the averaged weights
-                if not is_first_epoch:
-                    node_model.set_weights(new_weights)
-                    node_model.compile(
-                        loss=keras.losses.categorical_crossentropy,
-                        optimizer="adam",
-                        metrics=["accuracy"],
-                    )
->>>>>>> 51aeb2b4
 
                 # Train on node local data set
                 history = node_model.fit(
